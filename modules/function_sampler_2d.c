/* Copyright (C) 2009-2013, Stanford University
 * Written by Victor Liu (vkl@stanford.edu)
 */

#include "function_sampler_2d.h"
#include <stdlib.h>
#include <assert.h>
#include <math.h>
#include <float.h>
//#ifdef DEBUG
#include <stdio.h>
//#endif

static void update_edge(const function_sampler_2d T, int h);
void DT_eval_bad(const function_sampler_2d T);

extern double orient2d(const double*, const double*, const double*);
extern double incircle(const double*, const double*, const double*, const double*);

/* Vertex data structure */
typedef struct{
	double r[3]; /* x and y coordinates */
	int h; /* index of an outgoing halfedge */
	/* If a point lies on the boundary of the convex hull, then the halfedge
	 * is guaranteed to be "rewound" in the sense that it is on the boundary.
	 */
	int id;
} Vert;

/* Halfedge data structure */
typedef struct{
	int next; /* index of the next halfedge in the ring */
	int flip; /* index of the opposite halfedge across an edge (-1 if none) */
	int from; /* index of origin vertex */
	int face; /* index of the parent face */
} Half;

typedef struct{
	int h;
	double badness;
} Face;

struct function_sampler_2d_{
	function_sampler_2d_options opts;
	
		/* vector of vertices */
	int nv, nv_alloc;
	Vert *v;
	
	/* vector of halfedges */
	int nh, nh_alloc;
	Half *h;
	
	/* vector of faces */
	int nf, nf_alloc;
	Face *f;
	/* The halfedge of a face is the one (of three) with the smallest index */

	int hlast;

	int nbad;
	int ntmp_alloc;
	double *tmp;
	
	int bad_valid;

	/* Min and max values encountered so far */
	double minxy[2], maxxy[2];
	double z0, z1;
};

#define NEXT(H) (T->h[H].next)
#define FLIP(H) (T->h[H].flip)
#define FROM(H) (T->h[H].from)
#define FACE(H) (T->h[H].face)
#define SETHALF(H,NXT,OPP,ORG,TRI) do{ \
	T->h[H].next = NXT; \
	T->h[H].flip = OPP; \
	T->h[H].from = ORG; \
	T->h[H].face = TRI; \
}while(0)

void DT_check(const function_sampler_2d T){
	int i;
	for(i = 0; i < T->nv; ++i){
		assert(0 <= T->v[i].h && T->v[i].h < T->nh);
	}
	for(i = 0; i < T->nf; ++i){
		assert(0 <= T->f[i].h && T->f[i].h < T->nh);
	}
	for(i = 0; i < T->nh; ++i){
		assert(0 <= T->h[i].next && T->h[i].next < T->nh);
		assert(-1 == T->h[i].flip || (0 <= T->h[i].flip && T->h[i].flip < T->nh));
		assert(0 <= T->h[i].from && T->h[i].from < T->nv);
		assert(0 <= T->h[i].face && T->h[i].face < T->nf);
		assert(NEXT(NEXT(NEXT(i))) == i);
		if(-1 != FLIP(i)){ assert(FLIP(FLIP(i)) == i); }
	}
}

void DT_dump(const function_sampler_2d T){
	int i;
	printf("{\nnxt : opp : from : to   : face\n");
	for(i = 0; i < T->nh; ++i){
		printf("%d\t%3d : %3d : %3d : %3d : %3d\n",
			i, NEXT(i), FLIP(i), FROM(i), FROM(NEXT(i)), FACE(i)
		);
	}
	printf("}\n");
}

void function_sampler_2d_options_defaults(function_sampler_2d_options *opts){
	opts->min_dz_abs = 0;
	opts->min_dz_rel = 0.001;
	opts->max_gaussian_curvature = DBL_MAX;
	opts->max_principal_curvature = sin(20*3.141592654/180.);
	opts->min_dxy = 1e-6;
	opts->range_bias = 0;
}

function_sampler_2d function_sampler_2d_new(
	const function_sampler_2d_options *options,
<<<<<<< HEAD
	int ninit, const double *xy, double *z, int *id
=======
	int ninit, const double *xy, const double *z, const int *id
>>>>>>> f1f3c86c
){
	int i;
	function_sampler_2d T;
	function_sampler_2d_options *opts;
	if(ninit < 3){ return NULL; }
	T = (function_sampler_2d)malloc(sizeof(struct function_sampler_2d_));
	if(NULL == T){ return NULL; }
	opts = &(T->opts);
	if(NULL != options){
		opts->min_dz_abs = options->min_dz_abs;
		opts->min_dz_rel = options->min_dz_rel;
		opts->max_principal_curvature = options->max_principal_curvature;
		opts->max_gaussian_curvature  = options->max_gaussian_curvature;
		opts->min_dxy         = options->min_dxy;
		if(opts->min_dz_abs < 0){
			opts->min_dz_abs = 0;
		}
		if(opts->min_dz_rel < 0){
			opts->min_dz_rel = 0;
		}
		if(opts->max_principal_curvature < 0){
			opts->max_principal_curvature = DBL_EPSILON;
		}
		if(opts->max_principal_curvature > 1){
			opts->max_principal_curvature = 1;
		}
		if(opts->min_dxy < DBL_EPSILON){
			opts->min_dxy = DBL_EPSILON;
		}
	}else{
		function_sampler_2d_options_defaults(opts);
	}
	/* Create a new initial DT with the following layout:
	 *                c
	 *                +
	 *              .'|
	 *            .'  |
	 *       e2 .'    |
	 *        .'h2  h1|e1
	 *      .'    f0  |
	 *    .'    h0    |
	 *   +------------+
	 *  a      e0      b
	 */
	/* Initialize vertex list */
	T->nv = 3;
	T->nv_alloc = 4;
	T->v = (Vert*)malloc(sizeof(Vert) * T->nv_alloc);
	/* Initialize halfedge list */
	T->nh = 3;
	T->nh_alloc = 4;
	T->h = (Half*)malloc(sizeof(Half) * T->nh_alloc);
	/* Initialize face list */
	T->nf = 1;
	T->nf_alloc = 4;
	T->f = (Face*)malloc(sizeof(Face) * T->nf_alloc);
	/* Add the vertices */
	T->v[0].r[0] = xy[0];
	T->v[0].r[1] = xy[1];
	T->v[0].r[2] = z[0];
	T->v[0].h = 0;
	T->v[0].id = (NULL != id ? id[0] : 0);
	T->minxy[0] = xy[0];
	T->minxy[1] = xy[1];
	T->maxxy[0] = xy[0];
	T->maxxy[1] = xy[1];
	
	T->v[1].r[0] = xy[2];
	T->v[1].r[1] = xy[3];
	T->v[1].r[2] = z[1];
	T->v[1].h = 1;
	T->v[1].id = (NULL != id ? id[1] : 0);
	if(xy[2] < T->minxy[0]){ T->minxy[0] = xy[2]; }
	if(xy[3] < T->minxy[1]){ T->minxy[1] = xy[3]; }
	if(xy[2] > T->maxxy[0]){ T->maxxy[0] = xy[2]; }
	if(xy[3] > T->maxxy[1]){ T->maxxy[1] = xy[3]; }
	
	T->v[2].r[0] = xy[4];
	T->v[2].r[1] = xy[5];
	T->v[2].r[2] = z[2];
	T->v[2].h = 2;
	T->v[2].id = (NULL != id ? id[2] : 0);
	if(xy[4] < T->minxy[0]){ T->minxy[0] = xy[4]; }
	if(xy[5] < T->minxy[1]){ T->minxy[1] = xy[5]; }
	if(xy[4] > T->maxxy[0]){ T->maxxy[0] = xy[4]; }
	if(xy[5] > T->maxxy[1]){ T->maxxy[1] = xy[5]; }

	/* Swap vertices if negative orientation */
	if(orient2d(T->v[0].r, T->v[1].r, T->v[2].r) < 0){
		T->v[1].r[0] = xy[4];
		T->v[1].r[1] = xy[5];
		T->v[1].r[2] = z[2];
		T->v[1].id = id[2];
		T->v[2].r[0] = xy[2];
		T->v[2].r[1] = xy[3];
		T->v[2].r[2] = z[1];
		T->v[2].id = id[1];
	}

	/* Create the new halfedges */
	SETHALF(0, 1, -1, 0, 0);
	SETHALF(1, 2, -1, 1, 0);
	SETHALF(2, 0, -1, 2, 0);
	T->f[0].h = 0;
	T->f[0].badness = 0;
	
	T->hlast = 0;
	
	T->bad_valid = 0;
	
	T->nbad = 0;
	T->ntmp_alloc = 0;
	T->tmp = NULL;
	T->z0 = z[0];
	T->z1 = z[0];
	
	for(i = 3; i < ninit; ++i){
		function_sampler_2d_add(T, &xy[2*i], z[i], (NULL != id ? id[i] : 0));
	}
	
	return T;
}

function_sampler_2d_options *function_sampler_2d_get_options(
	const function_sampler_2d T
){
	if(NULL == T){ return NULL; }
	return &(T->opts);
}

void function_sampler_2d_destroy(function_sampler_2d T){
	if(NULL == T){ return; }
	free(T->h);
	free(T->f);
	free(T->v);
	free(T);
}

int function_sampler_2d_is_done(const function_sampler_2d T){
	if(NULL == T){ return 1; }
	if(!T->bad_valid){ DT_eval_bad(T); }
	return (0 == T->nbad);
}

int function_sampler_2d_num_samples(const function_sampler_2d T){
	if(NULL == T){ return 0; }
	return T->nv;
}

void function_sampler_2d_get(
	function_sampler_2d T, int i,
	double *xy, double *z, int *id
){
	xy[0] = T->v[i].r[0];
	xy[1] = T->v[i].r[1];
	*z    = T->v[i].r[2];
	*id   = T->v[i].id;
}
void function_sampler_2d_get_min(
	function_sampler_2d T,
	double *xy, double *z, int *id
){
	int i;
	if(NULL == T){ return; }
	if(T->nv <= 0){ return; }
	
	xy[0] = T->v[0].r[0];
	xy[1] = T->v[0].r[1];
	*z    = T->v[0].r[2];
	*id   = T->v[0].id;
	for(i = 1; i < T->nv; ++i){
		if(T->v[i].r[2] < *z){
			xy[0] = T->v[i].r[0];
			xy[1] = T->v[i].r[1];
			*z    = T->v[i].r[2];
			*id   = T->v[i].id;
		}
	}
}
void function_sampler_2d_get_max(
	function_sampler_2d T,
	double *xy, double *z, int *id
){
	int i;
	if(NULL == T){ return; }
	if(T->nv <= 0){ return; }
	
	xy[0] = T->v[0].r[0];
	xy[1] = T->v[0].r[1];
	*z    = T->v[0].r[2];
	*id   = T->v[0].id;
	for(i = 1; i < T->nv; ++i){
		if(T->v[i].r[2] > *z){
			xy[0] = T->v[i].r[0];
			xy[1] = T->v[i].r[1];
			*z    = T->v[i].r[2];
			*id   = T->v[i].id;
		}
	}
}

void DT_eval_bad(const function_sampler_2d T){
	int i;
	for(i = 0; i < T->nf; ++i){
		T->f[i].badness = 0;
	}
	T->nbad = 0;
	for(i = 0; i < T->nh; ++i){
		if(i < FLIP(i)){ continue; }
		update_edge(T, i);
	}
	T->bad_valid = 1;
}

int function_sampler_2d_size(const function_sampler_2d T){
	if(NULL == T){ return 0; }
	return T->nv;
}
int function_sampler_2d_num_refine(const function_sampler_2d T){
	if(NULL == T){ return 0; }
	if(!T->bad_valid){ DT_eval_bad(T); }
	return T->nbad;
}

void geom_circum_tri2d(
        const double a[2],
        const double b[2],
        const double c[2],
        double circumcenter[2],
        double *xi,
        double *eta
){
  double xba, yba, xca, yca;
  double balength, calength;
  double denominator;
  double xcirca, ycirca;

  /* Use coordinates relative to point `a' of the triangle. */
  xba = b[0] - a[0];
  yba = b[1] - a[1];
  xca = c[0] - a[0];
  yca = c[1] - a[1];
  /* Squares of lengths of the edges incident to `a'. */
  balength = xba * xba + yba * yba;
  calength = xca * xca + yca * yca;

  /* Calculate the denominator of the formulae. */
#ifdef EXACT
  /* Use orient2d() from http://www.cs.cmu.edu/~quake/robust.html */
  /* to ensure a correctly signed (and reasonably accurate) result, */
  /* avoiding any possibility of division by zero. */
  denominator = 0.5 / orient2d(b, c, a);
#else
  /* Take your chances with floating-point roundoff. */
  denominator = 0.5 / (xba * yca - yba * xca);
#endif

  /* Calculate offset (from `a') of circumcenter. */
  xcirca = (yca * balength - yba * calength) * denominator;
  ycirca = (xba * calength - xca * balength) * denominator;
  circumcenter[0] = xcirca;
  circumcenter[1] = ycirca;

  if (xi != (double *) NULL) {
    /* To interpolate a linear function at the circumcenter, define a */
    /* coordinate system with a xi-axis directed from `a' to `b' and */
    /* an eta-axis directed from `a' to `c'. The values for xi and eta */
    /* are computed by Cramer's Rule for solving systems of linear */
    /* equations. */
    *xi = (xcirca * yca - ycirca * xca) * (2.0 * denominator);
    *eta = (ycirca * xba - xcirca * yba) * (2.0 * denominator);
  }
}

static inline void get_center(const double *a, const double *b, const double *c, double *cc){
	static const double third = (1./3.);
	cc[0] = (a[0] + b[0] + c[0]) * third;
	cc[1] = (a[1] + b[1] + c[1]) * third;
/*
	double avg[2] = {
		(a[0] + b[0] + c[0]) / 3.,
		(a[1] + b[1] + c[1]) / 3.
	};
	double xi, eta;
	geom_circum_tri2d(a, b, c, cc, &xi, &eta);
	if(xi <= 0 || eta <= 0 || xi+eta >= 1){
		cc[0] = avg[0];
		cc[1] = avg[1];
	}else{
		cc[0] += a[0];
		cc[1] += a[1];
	}
*/
}

int function_sampler_2d_get_refine(
	const function_sampler_2d T,
	int nxy, double *xy
){
	int i;
	int nret = 0;
	double best = 0;
	if(NULL == T){ return -1; }
	if(nxy < 1){ return 0; }
	if(NULL == xy){ return -3; }
	
	if(!T->bad_valid){ DT_eval_bad(T); }
	
	if(1 == nxy){
		double worst = 0;
		int found = 0;
		for(i = 0; i < T->nf; ++i){
			if(T->f[i].badness > worst){
				const int h = T->f[i].h;
				const int ia = FROM(h);
				const int ib = FROM(NEXT(h));
				const int ic = FROM(NEXT(NEXT(h)));
				found = 1;
				get_center(T->v[ia].r, T->v[ib].r, T->v[ic].r, xy);
				worst = T->f[i].badness;
			}
		}
		return found;
	}
	
	T->tmp = (double*)realloc(T->tmp, sizeof(double) * nxy);
	
	/* Look through each interval */
	for(i = 0; i+1 < T->nf; ++i){
		/* no priority */
		/*
		if(T->f[i].badness > 0){
			const int h = T->f[i].h;
			const int ia = FROM(h);
			const int ib = FROM(NEXT(h));
			const int ic = FROM(NEXT(NEXT(h)));
			xy[0] = (T->v[ia].r[0] + T->v[ib].r[0] + T->v[ic].r[0]) / 3.;
			xy[1] = (T->v[ia].r[1] + T->v[ib].r[1] + T->v[ic].r[1]) / 3.;
			xy += 2;
			++nret;
			if(nret >= nx){ return nret; }
		}
		*/
		if(T->f[i].badness > 0 && (nret < nxy || T->f[i].badness > best)){
			int j;
			const int h = T->f[i].h;
			const int ia = FROM(h);
			const int ib = FROM(NEXT(h));
			const int ic = FROM(NEXT(NEXT(h)));
			/*
			const double xynew[2] = {
				(T->v[ia].r[0] + T->v[ib].r[0] + T->v[ic].r[0]) / 3.,
				(T->v[ia].r[1] + T->v[ib].r[1] + T->v[ic].r[1]) / 3.
			};*/
			double xynew[2];
			get_center(T->v[ia].r, T->v[ib].r, T->v[ic].r, xynew);
			if(nret >= nxy){ nret--; }
			
			xy[2*nret+0] = xynew[0];
			xy[2*nret+1] = xynew[1];
			T->tmp[nret] = T->f[i].badness;
			++nret;
			
			for(j = nret-1; j > 0; --j){
				if(T->tmp[j] > T->tmp[j-1]){
					double dt;
					dt = T->tmp[j];
					T->tmp[j] = T->tmp[j-1];
					T->tmp[j-1] = dt;
					dt = xy[2*j+0]; xy[2*j+0] = xy[2*(j-1)+0]; xy[2*(j-1)+0] = dt;
					dt = xy[2*j+1]; xy[2*j+1] = xy[2*(j-1)+1]; xy[2*(j-1)+1] = dt;
				}
			}
			best = T->tmp[nret-1];
		}
	}
	return nret;
}

static double geom_norm3d(const double v[3]){
        double a[3] = {fabs(v[0]),fabs(v[1]),fabs(v[2])};
        double w = a[0];
        if(a[1] > w){ w = a[1]; }
        if(a[2] > w){ w = a[2]; }
        if(0 == w){
                return a[0] + a[1] + a[2];
        }else{
                a[0] /= w; a[1] /= w; a[2] /= w;
                w *= sqrt(a[0]*a[0] + a[1]*a[1] + a[2]*a[2]);
                return w;
        }
}
static double geom_normalize3d(double v[3]){
	double n = geom_norm3d(v);
	v[0] /= n; v[1] /= n; v[2] /= n;
	return n;
}
static double geom_dot3d(const double a[3], const double b[3]){
	return a[0]*b[0] + a[1]*b[1] + a[2]*b[2];
}
static double geom_cross2d(const double a[2], const double b[2]){
	return a[0]*b[1]-a[1]*b[0];
}
static void geom_cross3d(const double a[3], const double b[3], double result[3]){
	result[0] = a[1]*b[2] - a[2]*b[1];
	result[1] = a[2]*b[0] - a[0]*b[2];
	result[2] = a[0]*b[1] - a[1]*b[0];
}
// returns 0 if no refinement is needed
//         1 if the segment before p should be subdivided
//         2                after
//         3                both
static void update_edge(const function_sampler_2d T, int h){
	if(-1 == FLIP(h)){ return; }
	//assert(0 <= h && h < T->nh);
	//assert(0 <= FLIP(h) && FLIP(h) < T->nh);
	
//printf("update_edge on h=%d, from %d to %d\n", h, FROM(h), FROM(NEXT(h)));

	const int f0 = FACE(h);
	const int f1 = FACE(FLIP(h));
//printf("f0,f1 = %d, %d, nf = %d\n", f0, f1, T->nf);
	assert(0 <= f0 && f0 < T->nf);
	assert(0 <= f1 && f1 < T->nf);
	const int ia = FROM(h);
	const int ib = FROM(NEXT(h));
	const int ic = FROM(NEXT(NEXT(h)));
	const int id = FROM(NEXT(NEXT(FLIP(h))));
	
//printf("id = %d/%d, (%g, %g, %g)\n", id, T->nv, T->v[id].r[0], T->v[id].r[1], T->v[id].r[2]);
	assert(0 <= ia && ia < T->nv);
	assert(0 <= ib && ib < T->nv);
	assert(0 <= ic && ic < T->nv);
	assert(0 <= id && id < T->nv);
	const double ab[3] = {
		T->v[ib].r[0] - T->v[ia].r[0],
		T->v[ib].r[1] - T->v[ia].r[1],
		T->v[ib].r[2] - T->v[ia].r[2]
	};
//printf(" ab = %g, %g, %g\n", ab[0], ab[1], ab[2]);
	const double ab2 = hypot(ab[0],ab[1]);
//printf(" ab2 = %g\n", ab2);
	const double cd[2] = {
		T->v[id].r[0] - T->v[ic].r[0],
		T->v[id].r[1] - T->v[ic].r[1]
	};
//printf(" cd = %g, %g\n", cd[0], cd[1]);
	const double nrm2 = ab2 / fabs(geom_cross2d(cd, ab));
//printf(" nrm2 = %g\n", nrm2);
	double ac[3] = {
		T->v[ic].r[0] - T->v[ia].r[0],
		T->v[ic].r[1] - T->v[ia].r[1],
		T->v[ic].r[2] - T->v[ia].r[2]
	};
	double ad[3] = {
		T->v[id].r[0] - T->v[ia].r[0],
		T->v[id].r[1] - T->v[ia].r[1],
		T->v[id].r[2] - T->v[ia].r[2]
	};
	double n0[3], n1[3], n01[3], sinq;
	double zrange[2] = { T->v[ia].r[2], T->v[ia].r[2] };
	double minxy[2] = { T->v[ia].r[0], T->v[ia].r[1] };
	double maxxy[2] = { T->v[ia].r[0], T->v[ia].r[1] };
	//double zab = 0.5*(T->v[ia].r[2] + T->v[ib].r[2]);
	//double zcd = 0.5*(T->v[ic].r[2] + T->v[id].r[2]);
	const double d[2] = {
		geom_cross2d(ab, ac) / ab2,
		geom_cross2d(ad, ab) / ab2
	};
//printf(" d = %g,%g\n", d[0], d[1]);
	if(d[0] < T->opts.min_dxy && d[1] < T->opts.min_dxy){
//printf("  d's too small, returning\n");
		return;
	}
	if(T->v[ib].r[0] < minxy[0]){ minxy[0] = T->v[ib].r[0]; }
	if(T->v[ib].r[0] > maxxy[0]){ maxxy[0] = T->v[ib].r[0]; }
	if(T->v[ib].r[1] < minxy[1]){ minxy[1] = T->v[ib].r[1]; }
	if(T->v[ib].r[1] > maxxy[1]){ maxxy[1] = T->v[ib].r[1]; }
	if(T->v[ib].r[2] < zrange[0]){ zrange[0] = T->v[ib].r[2]; }
	if(T->v[ib].r[2] > zrange[1]){ zrange[1] = T->v[ib].r[2]; }
	if(T->v[ic].r[0] < minxy[0]){ minxy[0] = T->v[ic].r[0]; }
	if(T->v[ic].r[0] > maxxy[0]){ maxxy[0] = T->v[ic].r[0]; }
	if(T->v[ic].r[1] < minxy[1]){ minxy[1] = T->v[ic].r[1]; }
	if(T->v[ic].r[1] > maxxy[1]){ maxxy[1] = T->v[ic].r[1]; }
	if(T->v[ic].r[2] < zrange[0]){ zrange[0] = T->v[ic].r[2]; }
	if(T->v[ic].r[2] > zrange[1]){ zrange[1] = T->v[ic].r[2]; }
	if(T->v[id].r[0] < minxy[0]){ minxy[0] = T->v[id].r[0]; }
	if(T->v[id].r[0] > maxxy[0]){ maxxy[0] = T->v[id].r[0]; }
	if(T->v[id].r[1] < minxy[1]){ minxy[1] = T->v[id].r[1]; }
	if(T->v[id].r[1] > maxxy[1]){ maxxy[1] = T->v[id].r[1]; }
	if(T->v[id].r[2] < zrange[0]){ zrange[0] = T->v[id].r[2]; }
	if(T->v[id].r[2] > zrange[1]){ zrange[1] = T->v[id].r[2]; }
	if(maxxy[0] - minxy[0] < T->opts.min_dxy && maxxy[1] - minxy[1] < T->opts.min_dxy){
		return;
	}
	if(zrange[1] - zrange[0] < T->opts.min_dz_abs){ return; }
	if(zrange[1] - zrange[0] < (T->z1 - T->z0) * T->opts.min_dz_rel){
//printf("  z range too small, returning\n");
		return;
	}
//printf(" ac = %g, %g, %g\n", ac[0], ac[1], ac[2]);
//printf(" ad = %g, %g, %g\n", ad[0], ad[1], ad[2]);
//printf(" nrm2 = %g\n", nrm2);
	//ac[0] *= nrm2; ac[1] *= nrm2;
	//ad[0] *= nrm2; ad[1] *= nrm2;
//printf(" ab = %g, %g, %g\n", ab[0], ab[1], ab[2]);
//printf(" ac = %g, %g, %g\n", ac[0], ac[1], ac[2]);
//printf(" ad = %g, %g, %g\n", ad[0], ad[1], ad[2]);
	geom_cross3d(ab, ac, n0);
	geom_cross3d(ad, ab, n1);
//printf(" n0 = %g, %g, %g\n", n0[0], n0[1], n0[2]);
//printf(" n1 = %g, %g, %g\n", n1[0], n1[1], n1[2]);
	geom_normalize3d(n0);
	geom_normalize3d(n1);
	geom_cross3d(n0, n1, n01);
	sinq = geom_norm3d(n01);
//printf("  sinq = %g\n", sinq);
	if(sinq > T->opts.max_principal_curvature){
		double t[3], vol;
		geom_cross3d(ac, ab, t);
		vol = fabs(geom_dot3d(ad, t));
		if(d[0] > T->opts.min_dxy){
			if(T->f[f0].badness <= 0){ T->nbad++; }
			if(vol > T->f[f0].badness){
				T->f[f0].badness = vol;
//printf("     marking badness = %g, nbad = %d\n", vol, T->nbad);
			}
		}
		if(d[1] > T->opts.min_dxy){
			if(T->f[f1].badness <= 0){ T->nbad++; }
			if(vol > T->f[f1].badness){
				T->f[f1].badness = vol;
//printf("     marking badness = %g, nbad = %d\n", vol, T->nbad);
			}
		}
	}
}

/* Returns a halfedge of a face in ih (smallest index ih)
 * Returns 0 if inside a triangle, 1 if on exterior
 */
int DT_locate(const function_sampler_2d T, const double r[2], int *ih){
	while(1){
		const int h0 = *ih;
		const int h1 = NEXT(h0);
		const int h2 = NEXT(h1);
		int nih[3];
		int nf = 0;
		if(orient2d(T->v[FROM(h0)].r, T->v[FROM(h1)].r, r) < 0){
			nih[nf] = FLIP(*ih);
			if(-1 == nih[nf]){ return 1; }
			nf++;
		}
		if(orient2d(T->v[FROM(h1)].r, T->v[FROM(h2)].r, r) < 0){
			nih[nf] = FLIP(h1);
			if(-1 == nih[nf]){ *ih = h1; return 1; }
			nf++;
		}
		if(orient2d(T->v[FROM(h2)].r, T->v[FROM(h0)].r, r) < 0){
			nih[nf] = FLIP(h2);
			if(-1 == nih[nf]){ *ih = h2; return 1; }
			nf++;
		}
		if(0 == nf){
			if(h1 < *ih){ *ih = h1; }
			if(h2 < *ih){ *ih = h2; }
			return 0;
		}else if(1 == nf){
			*ih = nih[0];
		}else{
			*ih = nih[rand()%nf];
		}
	}
}

void DT_flip(function_sampler_2d T, int h){
	/* assert(0 <= h && h < T->nh && -1 != FLIP(h)); */
	const int h0 = h;
	const int h1 = FLIP(h0), h2 = NEXT(h0), h3 = NEXT(h2);
	const int h4 = NEXT(h1), h5 = NEXT(h4);
	const int ia = FROM(h0), ib = FROM(h2);
	const int ic = FROM(h3), id = FROM(h5);
	const int f0 = FACE(h0), f1 = FACE(h1);
	/* Flips an edge in its parent quadrilateral
	 *
	 *     c                  b          c                  b
	 *      +----------------+            +----------------+
	 *      |       h2     .'|            |`.     h2       |
	 *      |   f0       .'  |            |  `.      f1    |
	 *      |          .'    |            |    `.          |
	 *      |h3    h0.'      |            |h3    `.h1    h5|
	 *      |      .' h1   h5|    ===>    |      h0`.      |
	 *      |    .'          |            |          `.    |
	 *      |  .'      f1    |            |   f0       `.  |
	 *      |.'     h4       |            |       h4     `.|
	 *      +----------------+            +----------------+
	 *     a                  d          a                  d
	 */
	NEXT(h0) = h3; FROM(h0) = id;
	NEXT(h1) = h5; FROM(h1) = ic;
	NEXT(h2) = h1; FACE(h2) = f1;
	NEXT(h3) = h4;
	NEXT(h4) = h0; FACE(h4) = f0;
	NEXT(h5) = h2;
	T->v[ia].h = h4; T->v[ib].h = h2;
	T->v[ic].h = h3; T->v[id].h = h5;
	
	/* Re-set the face pointers */
	T->f[f0].h = h0;
	if(h3 < h0){ T->f[f0].h = h3; }
	if(h4 < T->f[f0].h){ T->f[f0].h = h4; }
	
	T->f[f1].h = h1;
	if(h2 < h1){ T->f[f1].h = h2; }
	if(h5 < T->f[f1].h){ T->f[f1].h = h5; }
}

/* h should be a halfedge emanating from the newly added vertex.
 * We assume that h is "rewound" so that if the new vertex is on
 * the boundary, h is on the boundary.
 */
void DT_fixup(function_sampler_2d T, int h){
	const int h0 = h;
	const int ip = FROM(h);
	h = NEXT(h);
	do{
		const int ht = FLIP(h);
		if(-1 != ht){
			const int ia = FROM(ht);
			const int ib = FROM(NEXT(ht));
			const int ic = FROM(NEXT(NEXT(ht)));
			if(/*orient2d(T->v[ia].r, T->v[ic].r, T->v[ip].r) < 0 &&*/
				incircle(T->v[ia].r, T->v[ib].r, T->v[ic].r, T->v[ip].r) > 0
			){
				DT_flip(T, h);
				h = NEXT(NEXT(h));
			}else{ /* advance */
				h = FLIP(NEXT(h));
				if(-1 == h || h == h0){ break; }
				h = NEXT(h);
			}
		}else{
			h = FLIP(NEXT(h));
			if(-1 == h || h == h0){ break; }
			h = NEXT(h);
		}
	}while(1);
}

/* Allocate more halfedges */
static void DT_addhalfs(function_sampler_2d T, int n){ /* Only performs allocation */
	if(T->nh+n >= T->nh_alloc){
		while(T->nh+n >= T->nh_alloc){ T->nh_alloc *= 2; }
		T->h = (Half*)realloc(T->h, sizeof(Half) * T->nh_alloc);
	}
}
static void DT_addface(function_sampler_2d T, int h){
	if(T->nf >= T->nf_alloc){
		T->nf_alloc *= 2;
		T->f = (Face*)realloc(T->f, sizeof(Face) * T->nf_alloc);
	}
	T->f[T->nf].h = h;
	T->f[T->nf].badness = 0;
	T->nf++;
}

int function_sampler_2d_add(
	function_sampler_2d T,
	const double *xy, double z, int id
){
	int h0 = T->hlast;
	int outside;
	const int ip = T->nv;
	
	if(NULL == T){ return -1; }

//function_sampler_1d_dump_state(sampler, stdout);
	
	if(z < T->z0){ T->z0 = z; }
	if(z > T->z1){ T->z1 = z; }
	if(xy[0] < T->minxy[0]){ T->minxy[0] = xy[0]; }
	if(xy[1] < T->minxy[1]){ T->minxy[1] = xy[1]; }
	if(xy[0] > T->maxxy[0]){ T->maxxy[0] = xy[0]; }
	if(xy[1] > T->maxxy[1]){ T->maxxy[1] = xy[1]; }
	
	/* Add the vertex*/
	if(T->nv >= T->nv_alloc){
		T->nv_alloc *= 2;
		T->v = (Vert*)realloc(T->v, sizeof(Vert) * T->nv_alloc);
	}
	T->v[T->nv].r[0] = xy[0];
	T->v[T->nv].r[1] = xy[1];
	T->v[T->nv].r[2] = z;
	T->v[T->nv].id = id;
	T->nv++;
	
	outside = DT_locate(T, xy, &h0);
	T->hlast = h0;
	if(outside){
		int hp = T->nh+1; /* Pointer to current prev boundary edge wrt p */
		int hn = T->nh+2; /* Pointer to current next boundary edge wrt p */
		int ia, ib;
		/* Find all visible edges, crawl out from h0 */
		int ht; /* temporary halfedge pointer that sits on the boundary */
		
		/* Add first triangle */
		ia = FROM(h0);
		ib = FROM(NEXT(h0));
		FLIP(h0) = T->nh+0;
		DT_addhalfs(T, 3);
		SETHALF(T->nh+0, hp   , h0, ib, T->nf);
		SETHALF(T->nh+1, hn   , -1, ia, T->nf);
		SETHALF(T->nh+2, T->nh, -1, ip, T->nf);
		DT_addface(T, T->nh);
		T->v[T->nv-1].h = hn;
		T->nh += 3;
		
		//update_edge(T, h0);
		
		ht = h0;
		do{ /* loop until not visible */
			/* advance ht forwards */
			ht = NEXT(ht);
			while(-1 != FLIP(ht)){
				ht = NEXT(FLIP(ht));
			}
			ia = FROM(ht);
			ib = FROM(NEXT(ht));
			if(orient2d(T->v[ia].r, T->v[ib].r, xy) < 0){ /* if visible */
				FLIP(ht) = T->nh+0;
				FLIP(hn) = T->nh+1;
				DT_addhalfs(T, 3);
				SETHALF(T->nh+0, T->nh+1, ht, ib, T->nf);
				SETHALF(T->nh+1, T->nh+2, hn, ia, T->nf);
				SETHALF(T->nh+2, T->nh+0, -1, ip, T->nf);
				DT_addface(T, T->nh);
				hn = T->nh+2;
				
				T->v[T->nv-1].h = hn;
				T->nh += 3;
				
				//update_edge(T, ht);
				//update_edge(T, hn);
			}else{ break; }
		}while(1);
		
		ht = h0;
		do{ /* loop until not visible */
			/* advance ht backwards */
			ht = NEXT(NEXT(ht));
			while(-1 != FLIP(ht)){
				ht = NEXT(NEXT(FLIP(ht)));
			}
			ia = FROM(ht);
			ib = FROM(NEXT(ht));
			if(orient2d(T->v[ia].r, T->v[ib].r, xy) < 0){ /* if visible */
				FLIP(ht) = T->nh+0;
				FLIP(hp) = T->nh+2;
				DT_addhalfs(T, 3);
				SETHALF(T->nh+0, T->nh+1, ht, ib, T->nf);
				SETHALF(T->nh+1, T->nh+2, -1, ia, T->nf);
				SETHALF(T->nh+2, T->nh+0, hp, ip, T->nf);
				DT_addface(T, T->nh);
				
				hp = T->nh+1;
				T->nh += 3;
				
				//update_edge(T, ht);
				//update_edge(T, hp);
			}else{ break; }
		}while(1);
	}else{ /* inside convex hull */
		const int h1 = NEXT(h0), h2 = NEXT(h1);
		const int ia = FROM(h0), ib = FROM(h1), ic = FROM(h2);
		const int f0 = FACE(h0);
		/*                    c
		 *                    +
		 *                   /|\
		 *                  / | \
		 *                 /  |  \
		 *                /  4|5  \
		 *               / fl1|fl0 \
		 *              /h2   |   h1\
		 *             /      +p     \
		 *            /  1 .-' `-. 2  \
		 *           /  .-'0 f0  3`-.  \
		 *          /.-'     h0      `-.\
		 *        a+---------------------+b
		 */
		/* connect p to vertices */
		DT_addhalfs(T, 6);
		SETHALF(T->nh+0, h0     , T->nh+1, ip, f0     );
		SETHALF(T->nh+1, T->nh+4, T->nh+0, ia, T->nf+1);
		SETHALF(T->nh+2, h1     , T->nh+3, ip, T->nf+0);
		SETHALF(T->nh+3, T->nh+0, T->nh+2, ib, f0     );
		SETHALF(T->nh+4, h2     , T->nh+5, ip, T->nf+1);
		SETHALF(T->nh+5, T->nh+2, T->nh+4, ic, T->nf+0);
		NEXT(h0) = T->nh+3;
		NEXT(h1) = T->nh+5; FACE(h1) = T->nf+0;
		NEXT(h2) = T->nh+1; FACE(h2) = T->nf+1;
		T->v[T->nv-1].h = T->nh;
		T->f[f0].h = h0;
		DT_addface(T, h1);
		DT_addface(T, h2);
		
		if(T->f[f0].badness > 0){ T->nbad--; }
		T->f[f0].badness = 0;
		
		//update_edge(T, h0);
		//update_edge(T, h1);
		//update_edge(T, h2);
		//update_edge(T, T->nh+0);
		//update_edge(T, T->nh+2);
		//update_edge(T, T->nh+4);
		
		T->nh += 6;
	}
	DT_fixup(T, T->v[T->nv-1].h);
	
	//DT_check(T);
	T->bad_valid = 0;
	return 0;
}
<|MERGE_RESOLUTION|>--- conflicted
+++ resolved
@@ -1,950 +1,946 @@
-/* Copyright (C) 2009-2013, Stanford University
- * Written by Victor Liu (vkl@stanford.edu)
- */
-
-#include "function_sampler_2d.h"
-#include <stdlib.h>
-#include <assert.h>
-#include <math.h>
-#include <float.h>
-//#ifdef DEBUG
-#include <stdio.h>
-//#endif
-
-static void update_edge(const function_sampler_2d T, int h);
-void DT_eval_bad(const function_sampler_2d T);
-
-extern double orient2d(const double*, const double*, const double*);
-extern double incircle(const double*, const double*, const double*, const double*);
-
-/* Vertex data structure */
-typedef struct{
-	double r[3]; /* x and y coordinates */
-	int h; /* index of an outgoing halfedge */
-	/* If a point lies on the boundary of the convex hull, then the halfedge
-	 * is guaranteed to be "rewound" in the sense that it is on the boundary.
-	 */
-	int id;
-} Vert;
-
-/* Halfedge data structure */
-typedef struct{
-	int next; /* index of the next halfedge in the ring */
-	int flip; /* index of the opposite halfedge across an edge (-1 if none) */
-	int from; /* index of origin vertex */
-	int face; /* index of the parent face */
-} Half;
-
-typedef struct{
-	int h;
-	double badness;
-} Face;
-
-struct function_sampler_2d_{
-	function_sampler_2d_options opts;
-	
-		/* vector of vertices */
-	int nv, nv_alloc;
-	Vert *v;
-	
-	/* vector of halfedges */
-	int nh, nh_alloc;
-	Half *h;
-	
-	/* vector of faces */
-	int nf, nf_alloc;
-	Face *f;
-	/* The halfedge of a face is the one (of three) with the smallest index */
-
-	int hlast;
-
-	int nbad;
-	int ntmp_alloc;
-	double *tmp;
-	
-	int bad_valid;
-
-	/* Min and max values encountered so far */
-	double minxy[2], maxxy[2];
-	double z0, z1;
-};
-
-#define NEXT(H) (T->h[H].next)
-#define FLIP(H) (T->h[H].flip)
-#define FROM(H) (T->h[H].from)
-#define FACE(H) (T->h[H].face)
-#define SETHALF(H,NXT,OPP,ORG,TRI) do{ \
-	T->h[H].next = NXT; \
-	T->h[H].flip = OPP; \
-	T->h[H].from = ORG; \
-	T->h[H].face = TRI; \
-}while(0)
-
-void DT_check(const function_sampler_2d T){
-	int i;
-	for(i = 0; i < T->nv; ++i){
-		assert(0 <= T->v[i].h && T->v[i].h < T->nh);
-	}
-	for(i = 0; i < T->nf; ++i){
-		assert(0 <= T->f[i].h && T->f[i].h < T->nh);
-	}
-	for(i = 0; i < T->nh; ++i){
-		assert(0 <= T->h[i].next && T->h[i].next < T->nh);
-		assert(-1 == T->h[i].flip || (0 <= T->h[i].flip && T->h[i].flip < T->nh));
-		assert(0 <= T->h[i].from && T->h[i].from < T->nv);
-		assert(0 <= T->h[i].face && T->h[i].face < T->nf);
-		assert(NEXT(NEXT(NEXT(i))) == i);
-		if(-1 != FLIP(i)){ assert(FLIP(FLIP(i)) == i); }
-	}
-}
-
-void DT_dump(const function_sampler_2d T){
-	int i;
-	printf("{\nnxt : opp : from : to   : face\n");
-	for(i = 0; i < T->nh; ++i){
-		printf("%d\t%3d : %3d : %3d : %3d : %3d\n",
-			i, NEXT(i), FLIP(i), FROM(i), FROM(NEXT(i)), FACE(i)
-		);
-	}
-	printf("}\n");
-}
-
-void function_sampler_2d_options_defaults(function_sampler_2d_options *opts){
-	opts->min_dz_abs = 0;
-	opts->min_dz_rel = 0.001;
-	opts->max_gaussian_curvature = DBL_MAX;
-	opts->max_principal_curvature = sin(20*3.141592654/180.);
-	opts->min_dxy = 1e-6;
-	opts->range_bias = 0;
-}
-
-function_sampler_2d function_sampler_2d_new(
-	const function_sampler_2d_options *options,
-<<<<<<< HEAD
-	int ninit, const double *xy, double *z, int *id
-=======
-	int ninit, const double *xy, const double *z, const int *id
->>>>>>> f1f3c86c
-){
-	int i;
-	function_sampler_2d T;
-	function_sampler_2d_options *opts;
-	if(ninit < 3){ return NULL; }
-	T = (function_sampler_2d)malloc(sizeof(struct function_sampler_2d_));
-	if(NULL == T){ return NULL; }
-	opts = &(T->opts);
-	if(NULL != options){
-		opts->min_dz_abs = options->min_dz_abs;
-		opts->min_dz_rel = options->min_dz_rel;
-		opts->max_principal_curvature = options->max_principal_curvature;
-		opts->max_gaussian_curvature  = options->max_gaussian_curvature;
-		opts->min_dxy         = options->min_dxy;
-		if(opts->min_dz_abs < 0){
-			opts->min_dz_abs = 0;
-		}
-		if(opts->min_dz_rel < 0){
-			opts->min_dz_rel = 0;
-		}
-		if(opts->max_principal_curvature < 0){
-			opts->max_principal_curvature = DBL_EPSILON;
-		}
-		if(opts->max_principal_curvature > 1){
-			opts->max_principal_curvature = 1;
-		}
-		if(opts->min_dxy < DBL_EPSILON){
-			opts->min_dxy = DBL_EPSILON;
-		}
-	}else{
-		function_sampler_2d_options_defaults(opts);
-	}
-	/* Create a new initial DT with the following layout:
-	 *                c
-	 *                +
-	 *              .'|
-	 *            .'  |
-	 *       e2 .'    |
-	 *        .'h2  h1|e1
-	 *      .'    f0  |
-	 *    .'    h0    |
-	 *   +------------+
-	 *  a      e0      b
-	 */
-	/* Initialize vertex list */
-	T->nv = 3;
-	T->nv_alloc = 4;
-	T->v = (Vert*)malloc(sizeof(Vert) * T->nv_alloc);
-	/* Initialize halfedge list */
-	T->nh = 3;
-	T->nh_alloc = 4;
-	T->h = (Half*)malloc(sizeof(Half) * T->nh_alloc);
-	/* Initialize face list */
-	T->nf = 1;
-	T->nf_alloc = 4;
-	T->f = (Face*)malloc(sizeof(Face) * T->nf_alloc);
-	/* Add the vertices */
-	T->v[0].r[0] = xy[0];
-	T->v[0].r[1] = xy[1];
-	T->v[0].r[2] = z[0];
-	T->v[0].h = 0;
-	T->v[0].id = (NULL != id ? id[0] : 0);
-	T->minxy[0] = xy[0];
-	T->minxy[1] = xy[1];
-	T->maxxy[0] = xy[0];
-	T->maxxy[1] = xy[1];
-	
-	T->v[1].r[0] = xy[2];
-	T->v[1].r[1] = xy[3];
-	T->v[1].r[2] = z[1];
-	T->v[1].h = 1;
-	T->v[1].id = (NULL != id ? id[1] : 0);
-	if(xy[2] < T->minxy[0]){ T->minxy[0] = xy[2]; }
-	if(xy[3] < T->minxy[1]){ T->minxy[1] = xy[3]; }
-	if(xy[2] > T->maxxy[0]){ T->maxxy[0] = xy[2]; }
-	if(xy[3] > T->maxxy[1]){ T->maxxy[1] = xy[3]; }
-	
-	T->v[2].r[0] = xy[4];
-	T->v[2].r[1] = xy[5];
-	T->v[2].r[2] = z[2];
-	T->v[2].h = 2;
-	T->v[2].id = (NULL != id ? id[2] : 0);
-	if(xy[4] < T->minxy[0]){ T->minxy[0] = xy[4]; }
-	if(xy[5] < T->minxy[1]){ T->minxy[1] = xy[5]; }
-	if(xy[4] > T->maxxy[0]){ T->maxxy[0] = xy[4]; }
-	if(xy[5] > T->maxxy[1]){ T->maxxy[1] = xy[5]; }
-
-	/* Swap vertices if negative orientation */
-	if(orient2d(T->v[0].r, T->v[1].r, T->v[2].r) < 0){
-		T->v[1].r[0] = xy[4];
-		T->v[1].r[1] = xy[5];
-		T->v[1].r[2] = z[2];
-		T->v[1].id = id[2];
-		T->v[2].r[0] = xy[2];
-		T->v[2].r[1] = xy[3];
-		T->v[2].r[2] = z[1];
-		T->v[2].id = id[1];
-	}
-
-	/* Create the new halfedges */
-	SETHALF(0, 1, -1, 0, 0);
-	SETHALF(1, 2, -1, 1, 0);
-	SETHALF(2, 0, -1, 2, 0);
-	T->f[0].h = 0;
-	T->f[0].badness = 0;
-	
-	T->hlast = 0;
-	
-	T->bad_valid = 0;
-	
-	T->nbad = 0;
-	T->ntmp_alloc = 0;
-	T->tmp = NULL;
-	T->z0 = z[0];
-	T->z1 = z[0];
-	
-	for(i = 3; i < ninit; ++i){
-		function_sampler_2d_add(T, &xy[2*i], z[i], (NULL != id ? id[i] : 0));
-	}
-	
-	return T;
-}
-
-function_sampler_2d_options *function_sampler_2d_get_options(
-	const function_sampler_2d T
-){
-	if(NULL == T){ return NULL; }
-	return &(T->opts);
-}
-
-void function_sampler_2d_destroy(function_sampler_2d T){
-	if(NULL == T){ return; }
-	free(T->h);
-	free(T->f);
-	free(T->v);
-	free(T);
-}
-
-int function_sampler_2d_is_done(const function_sampler_2d T){
-	if(NULL == T){ return 1; }
-	if(!T->bad_valid){ DT_eval_bad(T); }
-	return (0 == T->nbad);
-}
-
-int function_sampler_2d_num_samples(const function_sampler_2d T){
-	if(NULL == T){ return 0; }
-	return T->nv;
-}
-
-void function_sampler_2d_get(
-	function_sampler_2d T, int i,
-	double *xy, double *z, int *id
-){
-	xy[0] = T->v[i].r[0];
-	xy[1] = T->v[i].r[1];
-	*z    = T->v[i].r[2];
-	*id   = T->v[i].id;
-}
-void function_sampler_2d_get_min(
-	function_sampler_2d T,
-	double *xy, double *z, int *id
-){
-	int i;
-	if(NULL == T){ return; }
-	if(T->nv <= 0){ return; }
-	
-	xy[0] = T->v[0].r[0];
-	xy[1] = T->v[0].r[1];
-	*z    = T->v[0].r[2];
-	*id   = T->v[0].id;
-	for(i = 1; i < T->nv; ++i){
-		if(T->v[i].r[2] < *z){
-			xy[0] = T->v[i].r[0];
-			xy[1] = T->v[i].r[1];
-			*z    = T->v[i].r[2];
-			*id   = T->v[i].id;
-		}
-	}
-}
-void function_sampler_2d_get_max(
-	function_sampler_2d T,
-	double *xy, double *z, int *id
-){
-	int i;
-	if(NULL == T){ return; }
-	if(T->nv <= 0){ return; }
-	
-	xy[0] = T->v[0].r[0];
-	xy[1] = T->v[0].r[1];
-	*z    = T->v[0].r[2];
-	*id   = T->v[0].id;
-	for(i = 1; i < T->nv; ++i){
-		if(T->v[i].r[2] > *z){
-			xy[0] = T->v[i].r[0];
-			xy[1] = T->v[i].r[1];
-			*z    = T->v[i].r[2];
-			*id   = T->v[i].id;
-		}
-	}
-}
-
-void DT_eval_bad(const function_sampler_2d T){
-	int i;
-	for(i = 0; i < T->nf; ++i){
-		T->f[i].badness = 0;
-	}
-	T->nbad = 0;
-	for(i = 0; i < T->nh; ++i){
-		if(i < FLIP(i)){ continue; }
-		update_edge(T, i);
-	}
-	T->bad_valid = 1;
-}
-
-int function_sampler_2d_size(const function_sampler_2d T){
-	if(NULL == T){ return 0; }
-	return T->nv;
-}
-int function_sampler_2d_num_refine(const function_sampler_2d T){
-	if(NULL == T){ return 0; }
-	if(!T->bad_valid){ DT_eval_bad(T); }
-	return T->nbad;
-}
-
-void geom_circum_tri2d(
-        const double a[2],
-        const double b[2],
-        const double c[2],
-        double circumcenter[2],
-        double *xi,
-        double *eta
-){
-  double xba, yba, xca, yca;
-  double balength, calength;
-  double denominator;
-  double xcirca, ycirca;
-
-  /* Use coordinates relative to point `a' of the triangle. */
-  xba = b[0] - a[0];
-  yba = b[1] - a[1];
-  xca = c[0] - a[0];
-  yca = c[1] - a[1];
-  /* Squares of lengths of the edges incident to `a'. */
-  balength = xba * xba + yba * yba;
-  calength = xca * xca + yca * yca;
-
-  /* Calculate the denominator of the formulae. */
-#ifdef EXACT
-  /* Use orient2d() from http://www.cs.cmu.edu/~quake/robust.html */
-  /* to ensure a correctly signed (and reasonably accurate) result, */
-  /* avoiding any possibility of division by zero. */
-  denominator = 0.5 / orient2d(b, c, a);
-#else
-  /* Take your chances with floating-point roundoff. */
-  denominator = 0.5 / (xba * yca - yba * xca);
-#endif
-
-  /* Calculate offset (from `a') of circumcenter. */
-  xcirca = (yca * balength - yba * calength) * denominator;
-  ycirca = (xba * calength - xca * balength) * denominator;
-  circumcenter[0] = xcirca;
-  circumcenter[1] = ycirca;
-
-  if (xi != (double *) NULL) {
-    /* To interpolate a linear function at the circumcenter, define a */
-    /* coordinate system with a xi-axis directed from `a' to `b' and */
-    /* an eta-axis directed from `a' to `c'. The values for xi and eta */
-    /* are computed by Cramer's Rule for solving systems of linear */
-    /* equations. */
-    *xi = (xcirca * yca - ycirca * xca) * (2.0 * denominator);
-    *eta = (ycirca * xba - xcirca * yba) * (2.0 * denominator);
-  }
-}
-
-static inline void get_center(const double *a, const double *b, const double *c, double *cc){
-	static const double third = (1./3.);
-	cc[0] = (a[0] + b[0] + c[0]) * third;
-	cc[1] = (a[1] + b[1] + c[1]) * third;
-/*
-	double avg[2] = {
-		(a[0] + b[0] + c[0]) / 3.,
-		(a[1] + b[1] + c[1]) / 3.
-	};
-	double xi, eta;
-	geom_circum_tri2d(a, b, c, cc, &xi, &eta);
-	if(xi <= 0 || eta <= 0 || xi+eta >= 1){
-		cc[0] = avg[0];
-		cc[1] = avg[1];
-	}else{
-		cc[0] += a[0];
-		cc[1] += a[1];
-	}
-*/
-}
-
-int function_sampler_2d_get_refine(
-	const function_sampler_2d T,
-	int nxy, double *xy
-){
-	int i;
-	int nret = 0;
-	double best = 0;
-	if(NULL == T){ return -1; }
-	if(nxy < 1){ return 0; }
-	if(NULL == xy){ return -3; }
-	
-	if(!T->bad_valid){ DT_eval_bad(T); }
-	
-	if(1 == nxy){
-		double worst = 0;
-		int found = 0;
-		for(i = 0; i < T->nf; ++i){
-			if(T->f[i].badness > worst){
-				const int h = T->f[i].h;
-				const int ia = FROM(h);
-				const int ib = FROM(NEXT(h));
-				const int ic = FROM(NEXT(NEXT(h)));
-				found = 1;
-				get_center(T->v[ia].r, T->v[ib].r, T->v[ic].r, xy);
-				worst = T->f[i].badness;
-			}
-		}
-		return found;
-	}
-	
-	T->tmp = (double*)realloc(T->tmp, sizeof(double) * nxy);
-	
-	/* Look through each interval */
-	for(i = 0; i+1 < T->nf; ++i){
-		/* no priority */
-		/*
-		if(T->f[i].badness > 0){
-			const int h = T->f[i].h;
-			const int ia = FROM(h);
-			const int ib = FROM(NEXT(h));
-			const int ic = FROM(NEXT(NEXT(h)));
-			xy[0] = (T->v[ia].r[0] + T->v[ib].r[0] + T->v[ic].r[0]) / 3.;
-			xy[1] = (T->v[ia].r[1] + T->v[ib].r[1] + T->v[ic].r[1]) / 3.;
-			xy += 2;
-			++nret;
-			if(nret >= nx){ return nret; }
-		}
-		*/
-		if(T->f[i].badness > 0 && (nret < nxy || T->f[i].badness > best)){
-			int j;
-			const int h = T->f[i].h;
-			const int ia = FROM(h);
-			const int ib = FROM(NEXT(h));
-			const int ic = FROM(NEXT(NEXT(h)));
-			/*
-			const double xynew[2] = {
-				(T->v[ia].r[0] + T->v[ib].r[0] + T->v[ic].r[0]) / 3.,
-				(T->v[ia].r[1] + T->v[ib].r[1] + T->v[ic].r[1]) / 3.
-			};*/
-			double xynew[2];
-			get_center(T->v[ia].r, T->v[ib].r, T->v[ic].r, xynew);
-			if(nret >= nxy){ nret--; }
-			
-			xy[2*nret+0] = xynew[0];
-			xy[2*nret+1] = xynew[1];
-			T->tmp[nret] = T->f[i].badness;
-			++nret;
-			
-			for(j = nret-1; j > 0; --j){
-				if(T->tmp[j] > T->tmp[j-1]){
-					double dt;
-					dt = T->tmp[j];
-					T->tmp[j] = T->tmp[j-1];
-					T->tmp[j-1] = dt;
-					dt = xy[2*j+0]; xy[2*j+0] = xy[2*(j-1)+0]; xy[2*(j-1)+0] = dt;
-					dt = xy[2*j+1]; xy[2*j+1] = xy[2*(j-1)+1]; xy[2*(j-1)+1] = dt;
-				}
-			}
-			best = T->tmp[nret-1];
-		}
-	}
-	return nret;
-}
-
-static double geom_norm3d(const double v[3]){
-        double a[3] = {fabs(v[0]),fabs(v[1]),fabs(v[2])};
-        double w = a[0];
-        if(a[1] > w){ w = a[1]; }
-        if(a[2] > w){ w = a[2]; }
-        if(0 == w){
-                return a[0] + a[1] + a[2];
-        }else{
-                a[0] /= w; a[1] /= w; a[2] /= w;
-                w *= sqrt(a[0]*a[0] + a[1]*a[1] + a[2]*a[2]);
-                return w;
-        }
-}
-static double geom_normalize3d(double v[3]){
-	double n = geom_norm3d(v);
-	v[0] /= n; v[1] /= n; v[2] /= n;
-	return n;
-}
-static double geom_dot3d(const double a[3], const double b[3]){
-	return a[0]*b[0] + a[1]*b[1] + a[2]*b[2];
-}
-static double geom_cross2d(const double a[2], const double b[2]){
-	return a[0]*b[1]-a[1]*b[0];
-}
-static void geom_cross3d(const double a[3], const double b[3], double result[3]){
-	result[0] = a[1]*b[2] - a[2]*b[1];
-	result[1] = a[2]*b[0] - a[0]*b[2];
-	result[2] = a[0]*b[1] - a[1]*b[0];
-}
-// returns 0 if no refinement is needed
-//         1 if the segment before p should be subdivided
-//         2                after
-//         3                both
-static void update_edge(const function_sampler_2d T, int h){
-	if(-1 == FLIP(h)){ return; }
-	//assert(0 <= h && h < T->nh);
-	//assert(0 <= FLIP(h) && FLIP(h) < T->nh);
-	
-//printf("update_edge on h=%d, from %d to %d\n", h, FROM(h), FROM(NEXT(h)));
-
-	const int f0 = FACE(h);
-	const int f1 = FACE(FLIP(h));
-//printf("f0,f1 = %d, %d, nf = %d\n", f0, f1, T->nf);
-	assert(0 <= f0 && f0 < T->nf);
-	assert(0 <= f1 && f1 < T->nf);
-	const int ia = FROM(h);
-	const int ib = FROM(NEXT(h));
-	const int ic = FROM(NEXT(NEXT(h)));
-	const int id = FROM(NEXT(NEXT(FLIP(h))));
-	
-//printf("id = %d/%d, (%g, %g, %g)\n", id, T->nv, T->v[id].r[0], T->v[id].r[1], T->v[id].r[2]);
-	assert(0 <= ia && ia < T->nv);
-	assert(0 <= ib && ib < T->nv);
-	assert(0 <= ic && ic < T->nv);
-	assert(0 <= id && id < T->nv);
-	const double ab[3] = {
-		T->v[ib].r[0] - T->v[ia].r[0],
-		T->v[ib].r[1] - T->v[ia].r[1],
-		T->v[ib].r[2] - T->v[ia].r[2]
-	};
-//printf(" ab = %g, %g, %g\n", ab[0], ab[1], ab[2]);
-	const double ab2 = hypot(ab[0],ab[1]);
-//printf(" ab2 = %g\n", ab2);
-	const double cd[2] = {
-		T->v[id].r[0] - T->v[ic].r[0],
-		T->v[id].r[1] - T->v[ic].r[1]
-	};
-//printf(" cd = %g, %g\n", cd[0], cd[1]);
-	const double nrm2 = ab2 / fabs(geom_cross2d(cd, ab));
-//printf(" nrm2 = %g\n", nrm2);
-	double ac[3] = {
-		T->v[ic].r[0] - T->v[ia].r[0],
-		T->v[ic].r[1] - T->v[ia].r[1],
-		T->v[ic].r[2] - T->v[ia].r[2]
-	};
-	double ad[3] = {
-		T->v[id].r[0] - T->v[ia].r[0],
-		T->v[id].r[1] - T->v[ia].r[1],
-		T->v[id].r[2] - T->v[ia].r[2]
-	};
-	double n0[3], n1[3], n01[3], sinq;
-	double zrange[2] = { T->v[ia].r[2], T->v[ia].r[2] };
-	double minxy[2] = { T->v[ia].r[0], T->v[ia].r[1] };
-	double maxxy[2] = { T->v[ia].r[0], T->v[ia].r[1] };
-	//double zab = 0.5*(T->v[ia].r[2] + T->v[ib].r[2]);
-	//double zcd = 0.5*(T->v[ic].r[2] + T->v[id].r[2]);
-	const double d[2] = {
-		geom_cross2d(ab, ac) / ab2,
-		geom_cross2d(ad, ab) / ab2
-	};
-//printf(" d = %g,%g\n", d[0], d[1]);
-	if(d[0] < T->opts.min_dxy && d[1] < T->opts.min_dxy){
-//printf("  d's too small, returning\n");
-		return;
-	}
-	if(T->v[ib].r[0] < minxy[0]){ minxy[0] = T->v[ib].r[0]; }
-	if(T->v[ib].r[0] > maxxy[0]){ maxxy[0] = T->v[ib].r[0]; }
-	if(T->v[ib].r[1] < minxy[1]){ minxy[1] = T->v[ib].r[1]; }
-	if(T->v[ib].r[1] > maxxy[1]){ maxxy[1] = T->v[ib].r[1]; }
-	if(T->v[ib].r[2] < zrange[0]){ zrange[0] = T->v[ib].r[2]; }
-	if(T->v[ib].r[2] > zrange[1]){ zrange[1] = T->v[ib].r[2]; }
-	if(T->v[ic].r[0] < minxy[0]){ minxy[0] = T->v[ic].r[0]; }
-	if(T->v[ic].r[0] > maxxy[0]){ maxxy[0] = T->v[ic].r[0]; }
-	if(T->v[ic].r[1] < minxy[1]){ minxy[1] = T->v[ic].r[1]; }
-	if(T->v[ic].r[1] > maxxy[1]){ maxxy[1] = T->v[ic].r[1]; }
-	if(T->v[ic].r[2] < zrange[0]){ zrange[0] = T->v[ic].r[2]; }
-	if(T->v[ic].r[2] > zrange[1]){ zrange[1] = T->v[ic].r[2]; }
-	if(T->v[id].r[0] < minxy[0]){ minxy[0] = T->v[id].r[0]; }
-	if(T->v[id].r[0] > maxxy[0]){ maxxy[0] = T->v[id].r[0]; }
-	if(T->v[id].r[1] < minxy[1]){ minxy[1] = T->v[id].r[1]; }
-	if(T->v[id].r[1] > maxxy[1]){ maxxy[1] = T->v[id].r[1]; }
-	if(T->v[id].r[2] < zrange[0]){ zrange[0] = T->v[id].r[2]; }
-	if(T->v[id].r[2] > zrange[1]){ zrange[1] = T->v[id].r[2]; }
-	if(maxxy[0] - minxy[0] < T->opts.min_dxy && maxxy[1] - minxy[1] < T->opts.min_dxy){
-		return;
-	}
-	if(zrange[1] - zrange[0] < T->opts.min_dz_abs){ return; }
-	if(zrange[1] - zrange[0] < (T->z1 - T->z0) * T->opts.min_dz_rel){
-//printf("  z range too small, returning\n");
-		return;
-	}
-//printf(" ac = %g, %g, %g\n", ac[0], ac[1], ac[2]);
-//printf(" ad = %g, %g, %g\n", ad[0], ad[1], ad[2]);
-//printf(" nrm2 = %g\n", nrm2);
-	//ac[0] *= nrm2; ac[1] *= nrm2;
-	//ad[0] *= nrm2; ad[1] *= nrm2;
-//printf(" ab = %g, %g, %g\n", ab[0], ab[1], ab[2]);
-//printf(" ac = %g, %g, %g\n", ac[0], ac[1], ac[2]);
-//printf(" ad = %g, %g, %g\n", ad[0], ad[1], ad[2]);
-	geom_cross3d(ab, ac, n0);
-	geom_cross3d(ad, ab, n1);
-//printf(" n0 = %g, %g, %g\n", n0[0], n0[1], n0[2]);
-//printf(" n1 = %g, %g, %g\n", n1[0], n1[1], n1[2]);
-	geom_normalize3d(n0);
-	geom_normalize3d(n1);
-	geom_cross3d(n0, n1, n01);
-	sinq = geom_norm3d(n01);
-//printf("  sinq = %g\n", sinq);
-	if(sinq > T->opts.max_principal_curvature){
-		double t[3], vol;
-		geom_cross3d(ac, ab, t);
-		vol = fabs(geom_dot3d(ad, t));
-		if(d[0] > T->opts.min_dxy){
-			if(T->f[f0].badness <= 0){ T->nbad++; }
-			if(vol > T->f[f0].badness){
-				T->f[f0].badness = vol;
-//printf("     marking badness = %g, nbad = %d\n", vol, T->nbad);
-			}
-		}
-		if(d[1] > T->opts.min_dxy){
-			if(T->f[f1].badness <= 0){ T->nbad++; }
-			if(vol > T->f[f1].badness){
-				T->f[f1].badness = vol;
-//printf("     marking badness = %g, nbad = %d\n", vol, T->nbad);
-			}
-		}
-	}
-}
-
-/* Returns a halfedge of a face in ih (smallest index ih)
- * Returns 0 if inside a triangle, 1 if on exterior
- */
-int DT_locate(const function_sampler_2d T, const double r[2], int *ih){
-	while(1){
-		const int h0 = *ih;
-		const int h1 = NEXT(h0);
-		const int h2 = NEXT(h1);
-		int nih[3];
-		int nf = 0;
-		if(orient2d(T->v[FROM(h0)].r, T->v[FROM(h1)].r, r) < 0){
-			nih[nf] = FLIP(*ih);
-			if(-1 == nih[nf]){ return 1; }
-			nf++;
-		}
-		if(orient2d(T->v[FROM(h1)].r, T->v[FROM(h2)].r, r) < 0){
-			nih[nf] = FLIP(h1);
-			if(-1 == nih[nf]){ *ih = h1; return 1; }
-			nf++;
-		}
-		if(orient2d(T->v[FROM(h2)].r, T->v[FROM(h0)].r, r) < 0){
-			nih[nf] = FLIP(h2);
-			if(-1 == nih[nf]){ *ih = h2; return 1; }
-			nf++;
-		}
-		if(0 == nf){
-			if(h1 < *ih){ *ih = h1; }
-			if(h2 < *ih){ *ih = h2; }
-			return 0;
-		}else if(1 == nf){
-			*ih = nih[0];
-		}else{
-			*ih = nih[rand()%nf];
-		}
-	}
-}
-
-void DT_flip(function_sampler_2d T, int h){
-	/* assert(0 <= h && h < T->nh && -1 != FLIP(h)); */
-	const int h0 = h;
-	const int h1 = FLIP(h0), h2 = NEXT(h0), h3 = NEXT(h2);
-	const int h4 = NEXT(h1), h5 = NEXT(h4);
-	const int ia = FROM(h0), ib = FROM(h2);
-	const int ic = FROM(h3), id = FROM(h5);
-	const int f0 = FACE(h0), f1 = FACE(h1);
-	/* Flips an edge in its parent quadrilateral
-	 *
-	 *     c                  b          c                  b
-	 *      +----------------+            +----------------+
-	 *      |       h2     .'|            |`.     h2       |
-	 *      |   f0       .'  |            |  `.      f1    |
-	 *      |          .'    |            |    `.          |
-	 *      |h3    h0.'      |            |h3    `.h1    h5|
-	 *      |      .' h1   h5|    ===>    |      h0`.      |
-	 *      |    .'          |            |          `.    |
-	 *      |  .'      f1    |            |   f0       `.  |
-	 *      |.'     h4       |            |       h4     `.|
-	 *      +----------------+            +----------------+
-	 *     a                  d          a                  d
-	 */
-	NEXT(h0) = h3; FROM(h0) = id;
-	NEXT(h1) = h5; FROM(h1) = ic;
-	NEXT(h2) = h1; FACE(h2) = f1;
-	NEXT(h3) = h4;
-	NEXT(h4) = h0; FACE(h4) = f0;
-	NEXT(h5) = h2;
-	T->v[ia].h = h4; T->v[ib].h = h2;
-	T->v[ic].h = h3; T->v[id].h = h5;
-	
-	/* Re-set the face pointers */
-	T->f[f0].h = h0;
-	if(h3 < h0){ T->f[f0].h = h3; }
-	if(h4 < T->f[f0].h){ T->f[f0].h = h4; }
-	
-	T->f[f1].h = h1;
-	if(h2 < h1){ T->f[f1].h = h2; }
-	if(h5 < T->f[f1].h){ T->f[f1].h = h5; }
-}
-
-/* h should be a halfedge emanating from the newly added vertex.
- * We assume that h is "rewound" so that if the new vertex is on
- * the boundary, h is on the boundary.
- */
-void DT_fixup(function_sampler_2d T, int h){
-	const int h0 = h;
-	const int ip = FROM(h);
-	h = NEXT(h);
-	do{
-		const int ht = FLIP(h);
-		if(-1 != ht){
-			const int ia = FROM(ht);
-			const int ib = FROM(NEXT(ht));
-			const int ic = FROM(NEXT(NEXT(ht)));
-			if(/*orient2d(T->v[ia].r, T->v[ic].r, T->v[ip].r) < 0 &&*/
-				incircle(T->v[ia].r, T->v[ib].r, T->v[ic].r, T->v[ip].r) > 0
-			){
-				DT_flip(T, h);
-				h = NEXT(NEXT(h));
-			}else{ /* advance */
-				h = FLIP(NEXT(h));
-				if(-1 == h || h == h0){ break; }
-				h = NEXT(h);
-			}
-		}else{
-			h = FLIP(NEXT(h));
-			if(-1 == h || h == h0){ break; }
-			h = NEXT(h);
-		}
-	}while(1);
-}
-
-/* Allocate more halfedges */
-static void DT_addhalfs(function_sampler_2d T, int n){ /* Only performs allocation */
-	if(T->nh+n >= T->nh_alloc){
-		while(T->nh+n >= T->nh_alloc){ T->nh_alloc *= 2; }
-		T->h = (Half*)realloc(T->h, sizeof(Half) * T->nh_alloc);
-	}
-}
-static void DT_addface(function_sampler_2d T, int h){
-	if(T->nf >= T->nf_alloc){
-		T->nf_alloc *= 2;
-		T->f = (Face*)realloc(T->f, sizeof(Face) * T->nf_alloc);
-	}
-	T->f[T->nf].h = h;
-	T->f[T->nf].badness = 0;
-	T->nf++;
-}
-
-int function_sampler_2d_add(
-	function_sampler_2d T,
-	const double *xy, double z, int id
-){
-	int h0 = T->hlast;
-	int outside;
-	const int ip = T->nv;
-	
-	if(NULL == T){ return -1; }
-
-//function_sampler_1d_dump_state(sampler, stdout);
-	
-	if(z < T->z0){ T->z0 = z; }
-	if(z > T->z1){ T->z1 = z; }
-	if(xy[0] < T->minxy[0]){ T->minxy[0] = xy[0]; }
-	if(xy[1] < T->minxy[1]){ T->minxy[1] = xy[1]; }
-	if(xy[0] > T->maxxy[0]){ T->maxxy[0] = xy[0]; }
-	if(xy[1] > T->maxxy[1]){ T->maxxy[1] = xy[1]; }
-	
-	/* Add the vertex*/
-	if(T->nv >= T->nv_alloc){
-		T->nv_alloc *= 2;
-		T->v = (Vert*)realloc(T->v, sizeof(Vert) * T->nv_alloc);
-	}
-	T->v[T->nv].r[0] = xy[0];
-	T->v[T->nv].r[1] = xy[1];
-	T->v[T->nv].r[2] = z;
-	T->v[T->nv].id = id;
-	T->nv++;
-	
-	outside = DT_locate(T, xy, &h0);
-	T->hlast = h0;
-	if(outside){
-		int hp = T->nh+1; /* Pointer to current prev boundary edge wrt p */
-		int hn = T->nh+2; /* Pointer to current next boundary edge wrt p */
-		int ia, ib;
-		/* Find all visible edges, crawl out from h0 */
-		int ht; /* temporary halfedge pointer that sits on the boundary */
-		
-		/* Add first triangle */
-		ia = FROM(h0);
-		ib = FROM(NEXT(h0));
-		FLIP(h0) = T->nh+0;
-		DT_addhalfs(T, 3);
-		SETHALF(T->nh+0, hp   , h0, ib, T->nf);
-		SETHALF(T->nh+1, hn   , -1, ia, T->nf);
-		SETHALF(T->nh+2, T->nh, -1, ip, T->nf);
-		DT_addface(T, T->nh);
-		T->v[T->nv-1].h = hn;
-		T->nh += 3;
-		
-		//update_edge(T, h0);
-		
-		ht = h0;
-		do{ /* loop until not visible */
-			/* advance ht forwards */
-			ht = NEXT(ht);
-			while(-1 != FLIP(ht)){
-				ht = NEXT(FLIP(ht));
-			}
-			ia = FROM(ht);
-			ib = FROM(NEXT(ht));
-			if(orient2d(T->v[ia].r, T->v[ib].r, xy) < 0){ /* if visible */
-				FLIP(ht) = T->nh+0;
-				FLIP(hn) = T->nh+1;
-				DT_addhalfs(T, 3);
-				SETHALF(T->nh+0, T->nh+1, ht, ib, T->nf);
-				SETHALF(T->nh+1, T->nh+2, hn, ia, T->nf);
-				SETHALF(T->nh+2, T->nh+0, -1, ip, T->nf);
-				DT_addface(T, T->nh);
-				hn = T->nh+2;
-				
-				T->v[T->nv-1].h = hn;
-				T->nh += 3;
-				
-				//update_edge(T, ht);
-				//update_edge(T, hn);
-			}else{ break; }
-		}while(1);
-		
-		ht = h0;
-		do{ /* loop until not visible */
-			/* advance ht backwards */
-			ht = NEXT(NEXT(ht));
-			while(-1 != FLIP(ht)){
-				ht = NEXT(NEXT(FLIP(ht)));
-			}
-			ia = FROM(ht);
-			ib = FROM(NEXT(ht));
-			if(orient2d(T->v[ia].r, T->v[ib].r, xy) < 0){ /* if visible */
-				FLIP(ht) = T->nh+0;
-				FLIP(hp) = T->nh+2;
-				DT_addhalfs(T, 3);
-				SETHALF(T->nh+0, T->nh+1, ht, ib, T->nf);
-				SETHALF(T->nh+1, T->nh+2, -1, ia, T->nf);
-				SETHALF(T->nh+2, T->nh+0, hp, ip, T->nf);
-				DT_addface(T, T->nh);
-				
-				hp = T->nh+1;
-				T->nh += 3;
-				
-				//update_edge(T, ht);
-				//update_edge(T, hp);
-			}else{ break; }
-		}while(1);
-	}else{ /* inside convex hull */
-		const int h1 = NEXT(h0), h2 = NEXT(h1);
-		const int ia = FROM(h0), ib = FROM(h1), ic = FROM(h2);
-		const int f0 = FACE(h0);
-		/*                    c
-		 *                    +
-		 *                   /|\
-		 *                  / | \
-		 *                 /  |  \
-		 *                /  4|5  \
-		 *               / fl1|fl0 \
-		 *              /h2   |   h1\
-		 *             /      +p     \
-		 *            /  1 .-' `-. 2  \
-		 *           /  .-'0 f0  3`-.  \
-		 *          /.-'     h0      `-.\
-		 *        a+---------------------+b
-		 */
-		/* connect p to vertices */
-		DT_addhalfs(T, 6);
-		SETHALF(T->nh+0, h0     , T->nh+1, ip, f0     );
-		SETHALF(T->nh+1, T->nh+4, T->nh+0, ia, T->nf+1);
-		SETHALF(T->nh+2, h1     , T->nh+3, ip, T->nf+0);
-		SETHALF(T->nh+3, T->nh+0, T->nh+2, ib, f0     );
-		SETHALF(T->nh+4, h2     , T->nh+5, ip, T->nf+1);
-		SETHALF(T->nh+5, T->nh+2, T->nh+4, ic, T->nf+0);
-		NEXT(h0) = T->nh+3;
-		NEXT(h1) = T->nh+5; FACE(h1) = T->nf+0;
-		NEXT(h2) = T->nh+1; FACE(h2) = T->nf+1;
-		T->v[T->nv-1].h = T->nh;
-		T->f[f0].h = h0;
-		DT_addface(T, h1);
-		DT_addface(T, h2);
-		
-		if(T->f[f0].badness > 0){ T->nbad--; }
-		T->f[f0].badness = 0;
-		
-		//update_edge(T, h0);
-		//update_edge(T, h1);
-		//update_edge(T, h2);
-		//update_edge(T, T->nh+0);
-		//update_edge(T, T->nh+2);
-		//update_edge(T, T->nh+4);
-		
-		T->nh += 6;
-	}
-	DT_fixup(T, T->v[T->nv-1].h);
-	
-	//DT_check(T);
-	T->bad_valid = 0;
-	return 0;
-}
+/* Copyright (C) 2009-2013, Stanford University
+ * Written by Victor Liu (vkl@stanford.edu)
+ */
+
+#include "function_sampler_2d.h"
+#include <stdlib.h>
+#include <assert.h>
+#include <math.h>
+#include <float.h>
+//#ifdef DEBUG
+#include <stdio.h>
+//#endif
+
+static void update_edge(const function_sampler_2d T, int h);
+void DT_eval_bad(const function_sampler_2d T);
+
+extern double orient2d(const double*, const double*, const double*);
+extern double incircle(const double*, const double*, const double*, const double*);
+
+/* Vertex data structure */
+typedef struct{
+	double r[3]; /* x and y coordinates */
+	int h; /* index of an outgoing halfedge */
+	/* If a point lies on the boundary of the convex hull, then the halfedge
+	 * is guaranteed to be "rewound" in the sense that it is on the boundary.
+	 */
+	int id;
+} Vert;
+
+/* Halfedge data structure */
+typedef struct{
+	int next; /* index of the next halfedge in the ring */
+	int flip; /* index of the opposite halfedge across an edge (-1 if none) */
+	int from; /* index of origin vertex */
+	int face; /* index of the parent face */
+} Half;
+
+typedef struct{
+	int h;
+	double badness;
+} Face;
+
+struct function_sampler_2d_{
+	function_sampler_2d_options opts;
+	
+		/* vector of vertices */
+	int nv, nv_alloc;
+	Vert *v;
+	
+	/* vector of halfedges */
+	int nh, nh_alloc;
+	Half *h;
+	
+	/* vector of faces */
+	int nf, nf_alloc;
+	Face *f;
+	/* The halfedge of a face is the one (of three) with the smallest index */
+
+	int hlast;
+
+	int nbad;
+	int ntmp_alloc;
+	double *tmp;
+	
+	int bad_valid;
+
+	/* Min and max values encountered so far */
+	double minxy[2], maxxy[2];
+	double z0, z1;
+};
+
+#define NEXT(H) (T->h[H].next)
+#define FLIP(H) (T->h[H].flip)
+#define FROM(H) (T->h[H].from)
+#define FACE(H) (T->h[H].face)
+#define SETHALF(H,NXT,OPP,ORG,TRI) do{ \
+	T->h[H].next = NXT; \
+	T->h[H].flip = OPP; \
+	T->h[H].from = ORG; \
+	T->h[H].face = TRI; \
+}while(0)
+
+void DT_check(const function_sampler_2d T){
+	int i;
+	for(i = 0; i < T->nv; ++i){
+		assert(0 <= T->v[i].h && T->v[i].h < T->nh);
+	}
+	for(i = 0; i < T->nf; ++i){
+		assert(0 <= T->f[i].h && T->f[i].h < T->nh);
+	}
+	for(i = 0; i < T->nh; ++i){
+		assert(0 <= T->h[i].next && T->h[i].next < T->nh);
+		assert(-1 == T->h[i].flip || (0 <= T->h[i].flip && T->h[i].flip < T->nh));
+		assert(0 <= T->h[i].from && T->h[i].from < T->nv);
+		assert(0 <= T->h[i].face && T->h[i].face < T->nf);
+		assert(NEXT(NEXT(NEXT(i))) == i);
+		if(-1 != FLIP(i)){ assert(FLIP(FLIP(i)) == i); }
+	}
+}
+
+void DT_dump(const function_sampler_2d T){
+	int i;
+	printf("{\nnxt : opp : from : to   : face\n");
+	for(i = 0; i < T->nh; ++i){
+		printf("%d\t%3d : %3d : %3d : %3d : %3d\n",
+			i, NEXT(i), FLIP(i), FROM(i), FROM(NEXT(i)), FACE(i)
+		);
+	}
+	printf("}\n");
+}
+
+void function_sampler_2d_options_defaults(function_sampler_2d_options *opts){
+	opts->min_dz_abs = 0;
+	opts->min_dz_rel = 0.001;
+	opts->max_gaussian_curvature = DBL_MAX;
+	opts->max_principal_curvature = sin(20*3.141592654/180.);
+	opts->min_dxy = 1e-6;
+	opts->range_bias = 0;
+}
+
+function_sampler_2d function_sampler_2d_new(
+	const function_sampler_2d_options *options,
+	int ninit, const double *xy, const double *z, const int *id
+){
+	int i;
+	function_sampler_2d T;
+	function_sampler_2d_options *opts;
+	if(ninit < 3){ return NULL; }
+	T = (function_sampler_2d)malloc(sizeof(struct function_sampler_2d_));
+	if(NULL == T){ return NULL; }
+	opts = &(T->opts);
+	if(NULL != options){
+		opts->min_dz_abs = options->min_dz_abs;
+		opts->min_dz_rel = options->min_dz_rel;
+		opts->max_principal_curvature = options->max_principal_curvature;
+		opts->max_gaussian_curvature  = options->max_gaussian_curvature;
+		opts->min_dxy         = options->min_dxy;
+		if(opts->min_dz_abs < 0){
+			opts->min_dz_abs = 0;
+		}
+		if(opts->min_dz_rel < 0){
+			opts->min_dz_rel = 0;
+		}
+		if(opts->max_principal_curvature < 0){
+			opts->max_principal_curvature = DBL_EPSILON;
+		}
+		if(opts->max_principal_curvature > 1){
+			opts->max_principal_curvature = 1;
+		}
+		if(opts->min_dxy < DBL_EPSILON){
+			opts->min_dxy = DBL_EPSILON;
+		}
+	}else{
+		function_sampler_2d_options_defaults(opts);
+	}
+	/* Create a new initial DT with the following layout:
+	 *                c
+	 *                +
+	 *              .'|
+	 *            .'  |
+	 *       e2 .'    |
+	 *        .'h2  h1|e1
+	 *      .'    f0  |
+	 *    .'    h0    |
+	 *   +------------+
+	 *  a      e0      b
+	 */
+	/* Initialize vertex list */
+	T->nv = 3;
+	T->nv_alloc = 4;
+	T->v = (Vert*)malloc(sizeof(Vert) * T->nv_alloc);
+	/* Initialize halfedge list */
+	T->nh = 3;
+	T->nh_alloc = 4;
+	T->h = (Half*)malloc(sizeof(Half) * T->nh_alloc);
+	/* Initialize face list */
+	T->nf = 1;
+	T->nf_alloc = 4;
+	T->f = (Face*)malloc(sizeof(Face) * T->nf_alloc);
+	/* Add the vertices */
+	T->v[0].r[0] = xy[0];
+	T->v[0].r[1] = xy[1];
+	T->v[0].r[2] = z[0];
+	T->v[0].h = 0;
+	T->v[0].id = (NULL != id ? id[0] : 0);
+	T->minxy[0] = xy[0];
+	T->minxy[1] = xy[1];
+	T->maxxy[0] = xy[0];
+	T->maxxy[1] = xy[1];
+	
+	T->v[1].r[0] = xy[2];
+	T->v[1].r[1] = xy[3];
+	T->v[1].r[2] = z[1];
+	T->v[1].h = 1;
+	T->v[1].id = (NULL != id ? id[1] : 0);
+	if(xy[2] < T->minxy[0]){ T->minxy[0] = xy[2]; }
+	if(xy[3] < T->minxy[1]){ T->minxy[1] = xy[3]; }
+	if(xy[2] > T->maxxy[0]){ T->maxxy[0] = xy[2]; }
+	if(xy[3] > T->maxxy[1]){ T->maxxy[1] = xy[3]; }
+	
+	T->v[2].r[0] = xy[4];
+	T->v[2].r[1] = xy[5];
+	T->v[2].r[2] = z[2];
+	T->v[2].h = 2;
+	T->v[2].id = (NULL != id ? id[2] : 0);
+	if(xy[4] < T->minxy[0]){ T->minxy[0] = xy[4]; }
+	if(xy[5] < T->minxy[1]){ T->minxy[1] = xy[5]; }
+	if(xy[4] > T->maxxy[0]){ T->maxxy[0] = xy[4]; }
+	if(xy[5] > T->maxxy[1]){ T->maxxy[1] = xy[5]; }
+
+	/* Swap vertices if negative orientation */
+	if(orient2d(T->v[0].r, T->v[1].r, T->v[2].r) < 0){
+		T->v[1].r[0] = xy[4];
+		T->v[1].r[1] = xy[5];
+		T->v[1].r[2] = z[2];
+		T->v[1].id = id[2];
+		T->v[2].r[0] = xy[2];
+		T->v[2].r[1] = xy[3];
+		T->v[2].r[2] = z[1];
+		T->v[2].id = id[1];
+	}
+
+	/* Create the new halfedges */
+	SETHALF(0, 1, -1, 0, 0);
+	SETHALF(1, 2, -1, 1, 0);
+	SETHALF(2, 0, -1, 2, 0);
+	T->f[0].h = 0;
+	T->f[0].badness = 0;
+	
+	T->hlast = 0;
+	
+	T->bad_valid = 0;
+	
+	T->nbad = 0;
+	T->ntmp_alloc = 0;
+	T->tmp = NULL;
+	T->z0 = z[0];
+	T->z1 = z[0];
+	
+	for(i = 3; i < ninit; ++i){
+		function_sampler_2d_add(T, &xy[2*i], z[i], (NULL != id ? id[i] : 0));
+	}
+	
+	return T;
+}
+
+function_sampler_2d_options *function_sampler_2d_get_options(
+	const function_sampler_2d T
+){
+	if(NULL == T){ return NULL; }
+	return &(T->opts);
+}
+
+void function_sampler_2d_destroy(function_sampler_2d T){
+	if(NULL == T){ return; }
+	free(T->h);
+	free(T->f);
+	free(T->v);
+	free(T);
+}
+
+int function_sampler_2d_is_done(const function_sampler_2d T){
+	if(NULL == T){ return 1; }
+	if(!T->bad_valid){ DT_eval_bad(T); }
+	return (0 == T->nbad);
+}
+
+int function_sampler_2d_num_samples(const function_sampler_2d T){
+	if(NULL == T){ return 0; }
+	return T->nv;
+}
+
+void function_sampler_2d_get(
+	function_sampler_2d T, int i,
+	double *xy, double *z, int *id
+){
+	xy[0] = T->v[i].r[0];
+	xy[1] = T->v[i].r[1];
+	*z    = T->v[i].r[2];
+	*id   = T->v[i].id;
+}
+void function_sampler_2d_get_min(
+	function_sampler_2d T,
+	double *xy, double *z, int *id
+){
+	int i;
+	if(NULL == T){ return; }
+	if(T->nv <= 0){ return; }
+	
+	xy[0] = T->v[0].r[0];
+	xy[1] = T->v[0].r[1];
+	*z    = T->v[0].r[2];
+	*id   = T->v[0].id;
+	for(i = 1; i < T->nv; ++i){
+		if(T->v[i].r[2] < *z){
+			xy[0] = T->v[i].r[0];
+			xy[1] = T->v[i].r[1];
+			*z    = T->v[i].r[2];
+			*id   = T->v[i].id;
+		}
+	}
+}
+void function_sampler_2d_get_max(
+	function_sampler_2d T,
+	double *xy, double *z, int *id
+){
+	int i;
+	if(NULL == T){ return; }
+	if(T->nv <= 0){ return; }
+	
+	xy[0] = T->v[0].r[0];
+	xy[1] = T->v[0].r[1];
+	*z    = T->v[0].r[2];
+	*id   = T->v[0].id;
+	for(i = 1; i < T->nv; ++i){
+		if(T->v[i].r[2] > *z){
+			xy[0] = T->v[i].r[0];
+			xy[1] = T->v[i].r[1];
+			*z    = T->v[i].r[2];
+			*id   = T->v[i].id;
+		}
+	}
+}
+
+void DT_eval_bad(const function_sampler_2d T){
+	int i;
+	for(i = 0; i < T->nf; ++i){
+		T->f[i].badness = 0;
+	}
+	T->nbad = 0;
+	for(i = 0; i < T->nh; ++i){
+		if(i < FLIP(i)){ continue; }
+		update_edge(T, i);
+	}
+	T->bad_valid = 1;
+}
+
+int function_sampler_2d_size(const function_sampler_2d T){
+	if(NULL == T){ return 0; }
+	return T->nv;
+}
+int function_sampler_2d_num_refine(const function_sampler_2d T){
+	if(NULL == T){ return 0; }
+	if(!T->bad_valid){ DT_eval_bad(T); }
+	return T->nbad;
+}
+
+void geom_circum_tri2d(
+        const double a[2],
+        const double b[2],
+        const double c[2],
+        double circumcenter[2],
+        double *xi,
+        double *eta
+){
+  double xba, yba, xca, yca;
+  double balength, calength;
+  double denominator;
+  double xcirca, ycirca;
+
+  /* Use coordinates relative to point `a' of the triangle. */
+  xba = b[0] - a[0];
+  yba = b[1] - a[1];
+  xca = c[0] - a[0];
+  yca = c[1] - a[1];
+  /* Squares of lengths of the edges incident to `a'. */
+  balength = xba * xba + yba * yba;
+  calength = xca * xca + yca * yca;
+
+  /* Calculate the denominator of the formulae. */
+#ifdef EXACT
+  /* Use orient2d() from http://www.cs.cmu.edu/~quake/robust.html */
+  /* to ensure a correctly signed (and reasonably accurate) result, */
+  /* avoiding any possibility of division by zero. */
+  denominator = 0.5 / orient2d(b, c, a);
+#else
+  /* Take your chances with floating-point roundoff. */
+  denominator = 0.5 / (xba * yca - yba * xca);
+#endif
+
+  /* Calculate offset (from `a') of circumcenter. */
+  xcirca = (yca * balength - yba * calength) * denominator;
+  ycirca = (xba * calength - xca * balength) * denominator;
+  circumcenter[0] = xcirca;
+  circumcenter[1] = ycirca;
+
+  if (xi != (double *) NULL) {
+    /* To interpolate a linear function at the circumcenter, define a */
+    /* coordinate system with a xi-axis directed from `a' to `b' and */
+    /* an eta-axis directed from `a' to `c'. The values for xi and eta */
+    /* are computed by Cramer's Rule for solving systems of linear */
+    /* equations. */
+    *xi = (xcirca * yca - ycirca * xca) * (2.0 * denominator);
+    *eta = (ycirca * xba - xcirca * yba) * (2.0 * denominator);
+  }
+}
+
+static inline void get_center(const double *a, const double *b, const double *c, double *cc){
+	static const double third = (1./3.);
+	cc[0] = (a[0] + b[0] + c[0]) * third;
+	cc[1] = (a[1] + b[1] + c[1]) * third;
+/*
+	double avg[2] = {
+		(a[0] + b[0] + c[0]) / 3.,
+		(a[1] + b[1] + c[1]) / 3.
+	};
+	double xi, eta;
+	geom_circum_tri2d(a, b, c, cc, &xi, &eta);
+	if(xi <= 0 || eta <= 0 || xi+eta >= 1){
+		cc[0] = avg[0];
+		cc[1] = avg[1];
+	}else{
+		cc[0] += a[0];
+		cc[1] += a[1];
+	}
+*/
+}
+
+int function_sampler_2d_get_refine(
+	const function_sampler_2d T,
+	int nxy, double *xy
+){
+	int i;
+	int nret = 0;
+	double best = 0;
+	if(NULL == T){ return -1; }
+	if(nxy < 1){ return 0; }
+	if(NULL == xy){ return -3; }
+	
+	if(!T->bad_valid){ DT_eval_bad(T); }
+	
+	if(1 == nxy){
+		double worst = 0;
+		int found = 0;
+		for(i = 0; i < T->nf; ++i){
+			if(T->f[i].badness > worst){
+				const int h = T->f[i].h;
+				const int ia = FROM(h);
+				const int ib = FROM(NEXT(h));
+				const int ic = FROM(NEXT(NEXT(h)));
+				found = 1;
+				get_center(T->v[ia].r, T->v[ib].r, T->v[ic].r, xy);
+				worst = T->f[i].badness;
+			}
+		}
+		return found;
+	}
+	
+	T->tmp = (double*)realloc(T->tmp, sizeof(double) * nxy);
+	
+	/* Look through each interval */
+	for(i = 0; i+1 < T->nf; ++i){
+		/* no priority */
+		/*
+		if(T->f[i].badness > 0){
+			const int h = T->f[i].h;
+			const int ia = FROM(h);
+			const int ib = FROM(NEXT(h));
+			const int ic = FROM(NEXT(NEXT(h)));
+			xy[0] = (T->v[ia].r[0] + T->v[ib].r[0] + T->v[ic].r[0]) / 3.;
+			xy[1] = (T->v[ia].r[1] + T->v[ib].r[1] + T->v[ic].r[1]) / 3.;
+			xy += 2;
+			++nret;
+			if(nret >= nx){ return nret; }
+		}
+		*/
+		if(T->f[i].badness > 0 && (nret < nxy || T->f[i].badness > best)){
+			int j;
+			const int h = T->f[i].h;
+			const int ia = FROM(h);
+			const int ib = FROM(NEXT(h));
+			const int ic = FROM(NEXT(NEXT(h)));
+			/*
+			const double xynew[2] = {
+				(T->v[ia].r[0] + T->v[ib].r[0] + T->v[ic].r[0]) / 3.,
+				(T->v[ia].r[1] + T->v[ib].r[1] + T->v[ic].r[1]) / 3.
+			};*/
+			double xynew[2];
+			get_center(T->v[ia].r, T->v[ib].r, T->v[ic].r, xynew);
+			if(nret >= nxy){ nret--; }
+			
+			xy[2*nret+0] = xynew[0];
+			xy[2*nret+1] = xynew[1];
+			T->tmp[nret] = T->f[i].badness;
+			++nret;
+			
+			for(j = nret-1; j > 0; --j){
+				if(T->tmp[j] > T->tmp[j-1]){
+					double dt;
+					dt = T->tmp[j];
+					T->tmp[j] = T->tmp[j-1];
+					T->tmp[j-1] = dt;
+					dt = xy[2*j+0]; xy[2*j+0] = xy[2*(j-1)+0]; xy[2*(j-1)+0] = dt;
+					dt = xy[2*j+1]; xy[2*j+1] = xy[2*(j-1)+1]; xy[2*(j-1)+1] = dt;
+				}
+			}
+			best = T->tmp[nret-1];
+		}
+	}
+	return nret;
+}
+
+static double geom_norm3d(const double v[3]){
+        double a[3] = {fabs(v[0]),fabs(v[1]),fabs(v[2])};
+        double w = a[0];
+        if(a[1] > w){ w = a[1]; }
+        if(a[2] > w){ w = a[2]; }
+        if(0 == w){
+                return a[0] + a[1] + a[2];
+        }else{
+                a[0] /= w; a[1] /= w; a[2] /= w;
+                w *= sqrt(a[0]*a[0] + a[1]*a[1] + a[2]*a[2]);
+                return w;
+        }
+}
+static double geom_normalize3d(double v[3]){
+	double n = geom_norm3d(v);
+	v[0] /= n; v[1] /= n; v[2] /= n;
+	return n;
+}
+static double geom_dot3d(const double a[3], const double b[3]){
+	return a[0]*b[0] + a[1]*b[1] + a[2]*b[2];
+}
+static double geom_cross2d(const double a[2], const double b[2]){
+	return a[0]*b[1]-a[1]*b[0];
+}
+static void geom_cross3d(const double a[3], const double b[3], double result[3]){
+	result[0] = a[1]*b[2] - a[2]*b[1];
+	result[1] = a[2]*b[0] - a[0]*b[2];
+	result[2] = a[0]*b[1] - a[1]*b[0];
+}
+// returns 0 if no refinement is needed
+//         1 if the segment before p should be subdivided
+//         2                after
+//         3                both
+static void update_edge(const function_sampler_2d T, int h){
+	if(-1 == FLIP(h)){ return; }
+	//assert(0 <= h && h < T->nh);
+	//assert(0 <= FLIP(h) && FLIP(h) < T->nh);
+	
+//printf("update_edge on h=%d, from %d to %d\n", h, FROM(h), FROM(NEXT(h)));
+
+	const int f0 = FACE(h);
+	const int f1 = FACE(FLIP(h));
+//printf("f0,f1 = %d, %d, nf = %d\n", f0, f1, T->nf);
+	assert(0 <= f0 && f0 < T->nf);
+	assert(0 <= f1 && f1 < T->nf);
+	const int ia = FROM(h);
+	const int ib = FROM(NEXT(h));
+	const int ic = FROM(NEXT(NEXT(h)));
+	const int id = FROM(NEXT(NEXT(FLIP(h))));
+	
+//printf("id = %d/%d, (%g, %g, %g)\n", id, T->nv, T->v[id].r[0], T->v[id].r[1], T->v[id].r[2]);
+	assert(0 <= ia && ia < T->nv);
+	assert(0 <= ib && ib < T->nv);
+	assert(0 <= ic && ic < T->nv);
+	assert(0 <= id && id < T->nv);
+	const double ab[3] = {
+		T->v[ib].r[0] - T->v[ia].r[0],
+		T->v[ib].r[1] - T->v[ia].r[1],
+		T->v[ib].r[2] - T->v[ia].r[2]
+	};
+//printf(" ab = %g, %g, %g\n", ab[0], ab[1], ab[2]);
+	const double ab2 = hypot(ab[0],ab[1]);
+//printf(" ab2 = %g\n", ab2);
+	const double cd[2] = {
+		T->v[id].r[0] - T->v[ic].r[0],
+		T->v[id].r[1] - T->v[ic].r[1]
+	};
+//printf(" cd = %g, %g\n", cd[0], cd[1]);
+	const double nrm2 = ab2 / fabs(geom_cross2d(cd, ab));
+//printf(" nrm2 = %g\n", nrm2);
+	double ac[3] = {
+		T->v[ic].r[0] - T->v[ia].r[0],
+		T->v[ic].r[1] - T->v[ia].r[1],
+		T->v[ic].r[2] - T->v[ia].r[2]
+	};
+	double ad[3] = {
+		T->v[id].r[0] - T->v[ia].r[0],
+		T->v[id].r[1] - T->v[ia].r[1],
+		T->v[id].r[2] - T->v[ia].r[2]
+	};
+	double n0[3], n1[3], n01[3], sinq;
+	double zrange[2] = { T->v[ia].r[2], T->v[ia].r[2] };
+	double minxy[2] = { T->v[ia].r[0], T->v[ia].r[1] };
+	double maxxy[2] = { T->v[ia].r[0], T->v[ia].r[1] };
+	//double zab = 0.5*(T->v[ia].r[2] + T->v[ib].r[2]);
+	//double zcd = 0.5*(T->v[ic].r[2] + T->v[id].r[2]);
+	const double d[2] = {
+		geom_cross2d(ab, ac) / ab2,
+		geom_cross2d(ad, ab) / ab2
+	};
+//printf(" d = %g,%g\n", d[0], d[1]);
+	if(d[0] < T->opts.min_dxy && d[1] < T->opts.min_dxy){
+//printf("  d's too small, returning\n");
+		return;
+	}
+	if(T->v[ib].r[0] < minxy[0]){ minxy[0] = T->v[ib].r[0]; }
+	if(T->v[ib].r[0] > maxxy[0]){ maxxy[0] = T->v[ib].r[0]; }
+	if(T->v[ib].r[1] < minxy[1]){ minxy[1] = T->v[ib].r[1]; }
+	if(T->v[ib].r[1] > maxxy[1]){ maxxy[1] = T->v[ib].r[1]; }
+	if(T->v[ib].r[2] < zrange[0]){ zrange[0] = T->v[ib].r[2]; }
+	if(T->v[ib].r[2] > zrange[1]){ zrange[1] = T->v[ib].r[2]; }
+	if(T->v[ic].r[0] < minxy[0]){ minxy[0] = T->v[ic].r[0]; }
+	if(T->v[ic].r[0] > maxxy[0]){ maxxy[0] = T->v[ic].r[0]; }
+	if(T->v[ic].r[1] < minxy[1]){ minxy[1] = T->v[ic].r[1]; }
+	if(T->v[ic].r[1] > maxxy[1]){ maxxy[1] = T->v[ic].r[1]; }
+	if(T->v[ic].r[2] < zrange[0]){ zrange[0] = T->v[ic].r[2]; }
+	if(T->v[ic].r[2] > zrange[1]){ zrange[1] = T->v[ic].r[2]; }
+	if(T->v[id].r[0] < minxy[0]){ minxy[0] = T->v[id].r[0]; }
+	if(T->v[id].r[0] > maxxy[0]){ maxxy[0] = T->v[id].r[0]; }
+	if(T->v[id].r[1] < minxy[1]){ minxy[1] = T->v[id].r[1]; }
+	if(T->v[id].r[1] > maxxy[1]){ maxxy[1] = T->v[id].r[1]; }
+	if(T->v[id].r[2] < zrange[0]){ zrange[0] = T->v[id].r[2]; }
+	if(T->v[id].r[2] > zrange[1]){ zrange[1] = T->v[id].r[2]; }
+	if(maxxy[0] - minxy[0] < T->opts.min_dxy && maxxy[1] - minxy[1] < T->opts.min_dxy){
+		return;
+	}
+	if(zrange[1] - zrange[0] < T->opts.min_dz_abs){ return; }
+	if(zrange[1] - zrange[0] < (T->z1 - T->z0) * T->opts.min_dz_rel){
+//printf("  z range too small, returning\n");
+		return;
+	}
+//printf(" ac = %g, %g, %g\n", ac[0], ac[1], ac[2]);
+//printf(" ad = %g, %g, %g\n", ad[0], ad[1], ad[2]);
+//printf(" nrm2 = %g\n", nrm2);
+	//ac[0] *= nrm2; ac[1] *= nrm2;
+	//ad[0] *= nrm2; ad[1] *= nrm2;
+//printf(" ab = %g, %g, %g\n", ab[0], ab[1], ab[2]);
+//printf(" ac = %g, %g, %g\n", ac[0], ac[1], ac[2]);
+//printf(" ad = %g, %g, %g\n", ad[0], ad[1], ad[2]);
+	geom_cross3d(ab, ac, n0);
+	geom_cross3d(ad, ab, n1);
+//printf(" n0 = %g, %g, %g\n", n0[0], n0[1], n0[2]);
+//printf(" n1 = %g, %g, %g\n", n1[0], n1[1], n1[2]);
+	geom_normalize3d(n0);
+	geom_normalize3d(n1);
+	geom_cross3d(n0, n1, n01);
+	sinq = geom_norm3d(n01);
+//printf("  sinq = %g\n", sinq);
+	if(sinq > T->opts.max_principal_curvature){
+		double t[3], vol;
+		geom_cross3d(ac, ab, t);
+		vol = fabs(geom_dot3d(ad, t));
+		if(d[0] > T->opts.min_dxy){
+			if(T->f[f0].badness <= 0){ T->nbad++; }
+			if(vol > T->f[f0].badness){
+				T->f[f0].badness = vol;
+//printf("     marking badness = %g, nbad = %d\n", vol, T->nbad);
+			}
+		}
+		if(d[1] > T->opts.min_dxy){
+			if(T->f[f1].badness <= 0){ T->nbad++; }
+			if(vol > T->f[f1].badness){
+				T->f[f1].badness = vol;
+//printf("     marking badness = %g, nbad = %d\n", vol, T->nbad);
+			}
+		}
+	}
+}
+
+/* Returns a halfedge of a face in ih (smallest index ih)
+ * Returns 0 if inside a triangle, 1 if on exterior
+ */
+int DT_locate(const function_sampler_2d T, const double r[2], int *ih){
+	while(1){
+		const int h0 = *ih;
+		const int h1 = NEXT(h0);
+		const int h2 = NEXT(h1);
+		int nih[3];
+		int nf = 0;
+		if(orient2d(T->v[FROM(h0)].r, T->v[FROM(h1)].r, r) < 0){
+			nih[nf] = FLIP(*ih);
+			if(-1 == nih[nf]){ return 1; }
+			nf++;
+		}
+		if(orient2d(T->v[FROM(h1)].r, T->v[FROM(h2)].r, r) < 0){
+			nih[nf] = FLIP(h1);
+			if(-1 == nih[nf]){ *ih = h1; return 1; }
+			nf++;
+		}
+		if(orient2d(T->v[FROM(h2)].r, T->v[FROM(h0)].r, r) < 0){
+			nih[nf] = FLIP(h2);
+			if(-1 == nih[nf]){ *ih = h2; return 1; }
+			nf++;
+		}
+		if(0 == nf){
+			if(h1 < *ih){ *ih = h1; }
+			if(h2 < *ih){ *ih = h2; }
+			return 0;
+		}else if(1 == nf){
+			*ih = nih[0];
+		}else{
+			*ih = nih[rand()%nf];
+		}
+	}
+}
+
+void DT_flip(function_sampler_2d T, int h){
+	/* assert(0 <= h && h < T->nh && -1 != FLIP(h)); */
+	const int h0 = h;
+	const int h1 = FLIP(h0), h2 = NEXT(h0), h3 = NEXT(h2);
+	const int h4 = NEXT(h1), h5 = NEXT(h4);
+	const int ia = FROM(h0), ib = FROM(h2);
+	const int ic = FROM(h3), id = FROM(h5);
+	const int f0 = FACE(h0), f1 = FACE(h1);
+	/* Flips an edge in its parent quadrilateral
+	 *
+	 *     c                  b          c                  b
+	 *      +----------------+            +----------------+
+	 *      |       h2     .'|            |`.     h2       |
+	 *      |   f0       .'  |            |  `.      f1    |
+	 *      |          .'    |            |    `.          |
+	 *      |h3    h0.'      |            |h3    `.h1    h5|
+	 *      |      .' h1   h5|    ===>    |      h0`.      |
+	 *      |    .'          |            |          `.    |
+	 *      |  .'      f1    |            |   f0       `.  |
+	 *      |.'     h4       |            |       h4     `.|
+	 *      +----------------+            +----------------+
+	 *     a                  d          a                  d
+	 */
+	NEXT(h0) = h3; FROM(h0) = id;
+	NEXT(h1) = h5; FROM(h1) = ic;
+	NEXT(h2) = h1; FACE(h2) = f1;
+	NEXT(h3) = h4;
+	NEXT(h4) = h0; FACE(h4) = f0;
+	NEXT(h5) = h2;
+	T->v[ia].h = h4; T->v[ib].h = h2;
+	T->v[ic].h = h3; T->v[id].h = h5;
+	
+	/* Re-set the face pointers */
+	T->f[f0].h = h0;
+	if(h3 < h0){ T->f[f0].h = h3; }
+	if(h4 < T->f[f0].h){ T->f[f0].h = h4; }
+	
+	T->f[f1].h = h1;
+	if(h2 < h1){ T->f[f1].h = h2; }
+	if(h5 < T->f[f1].h){ T->f[f1].h = h5; }
+}
+
+/* h should be a halfedge emanating from the newly added vertex.
+ * We assume that h is "rewound" so that if the new vertex is on
+ * the boundary, h is on the boundary.
+ */
+void DT_fixup(function_sampler_2d T, int h){
+	const int h0 = h;
+	const int ip = FROM(h);
+	h = NEXT(h);
+	do{
+		const int ht = FLIP(h);
+		if(-1 != ht){
+			const int ia = FROM(ht);
+			const int ib = FROM(NEXT(ht));
+			const int ic = FROM(NEXT(NEXT(ht)));
+			if(/*orient2d(T->v[ia].r, T->v[ic].r, T->v[ip].r) < 0 &&*/
+				incircle(T->v[ia].r, T->v[ib].r, T->v[ic].r, T->v[ip].r) > 0
+			){
+				DT_flip(T, h);
+				h = NEXT(NEXT(h));
+			}else{ /* advance */
+				h = FLIP(NEXT(h));
+				if(-1 == h || h == h0){ break; }
+				h = NEXT(h);
+			}
+		}else{
+			h = FLIP(NEXT(h));
+			if(-1 == h || h == h0){ break; }
+			h = NEXT(h);
+		}
+	}while(1);
+}
+
+/* Allocate more halfedges */
+static void DT_addhalfs(function_sampler_2d T, int n){ /* Only performs allocation */
+	if(T->nh+n >= T->nh_alloc){
+		while(T->nh+n >= T->nh_alloc){ T->nh_alloc *= 2; }
+		T->h = (Half*)realloc(T->h, sizeof(Half) * T->nh_alloc);
+	}
+}
+static void DT_addface(function_sampler_2d T, int h){
+	if(T->nf >= T->nf_alloc){
+		T->nf_alloc *= 2;
+		T->f = (Face*)realloc(T->f, sizeof(Face) * T->nf_alloc);
+	}
+	T->f[T->nf].h = h;
+	T->f[T->nf].badness = 0;
+	T->nf++;
+}
+
+int function_sampler_2d_add(
+	function_sampler_2d T,
+	const double *xy, double z, int id
+){
+	int h0 = T->hlast;
+	int outside;
+	const int ip = T->nv;
+	
+	if(NULL == T){ return -1; }
+
+//function_sampler_1d_dump_state(sampler, stdout);
+	
+	if(z < T->z0){ T->z0 = z; }
+	if(z > T->z1){ T->z1 = z; }
+	if(xy[0] < T->minxy[0]){ T->minxy[0] = xy[0]; }
+	if(xy[1] < T->minxy[1]){ T->minxy[1] = xy[1]; }
+	if(xy[0] > T->maxxy[0]){ T->maxxy[0] = xy[0]; }
+	if(xy[1] > T->maxxy[1]){ T->maxxy[1] = xy[1]; }
+	
+	/* Add the vertex*/
+	if(T->nv >= T->nv_alloc){
+		T->nv_alloc *= 2;
+		T->v = (Vert*)realloc(T->v, sizeof(Vert) * T->nv_alloc);
+	}
+	T->v[T->nv].r[0] = xy[0];
+	T->v[T->nv].r[1] = xy[1];
+	T->v[T->nv].r[2] = z;
+	T->v[T->nv].id = id;
+	T->nv++;
+	
+	outside = DT_locate(T, xy, &h0);
+	T->hlast = h0;
+	if(outside){
+		int hp = T->nh+1; /* Pointer to current prev boundary edge wrt p */
+		int hn = T->nh+2; /* Pointer to current next boundary edge wrt p */
+		int ia, ib;
+		/* Find all visible edges, crawl out from h0 */
+		int ht; /* temporary halfedge pointer that sits on the boundary */
+		
+		/* Add first triangle */
+		ia = FROM(h0);
+		ib = FROM(NEXT(h0));
+		FLIP(h0) = T->nh+0;
+		DT_addhalfs(T, 3);
+		SETHALF(T->nh+0, hp   , h0, ib, T->nf);
+		SETHALF(T->nh+1, hn   , -1, ia, T->nf);
+		SETHALF(T->nh+2, T->nh, -1, ip, T->nf);
+		DT_addface(T, T->nh);
+		T->v[T->nv-1].h = hn;
+		T->nh += 3;
+		
+		//update_edge(T, h0);
+		
+		ht = h0;
+		do{ /* loop until not visible */
+			/* advance ht forwards */
+			ht = NEXT(ht);
+			while(-1 != FLIP(ht)){
+				ht = NEXT(FLIP(ht));
+			}
+			ia = FROM(ht);
+			ib = FROM(NEXT(ht));
+			if(orient2d(T->v[ia].r, T->v[ib].r, xy) < 0){ /* if visible */
+				FLIP(ht) = T->nh+0;
+				FLIP(hn) = T->nh+1;
+				DT_addhalfs(T, 3);
+				SETHALF(T->nh+0, T->nh+1, ht, ib, T->nf);
+				SETHALF(T->nh+1, T->nh+2, hn, ia, T->nf);
+				SETHALF(T->nh+2, T->nh+0, -1, ip, T->nf);
+				DT_addface(T, T->nh);
+				hn = T->nh+2;
+				
+				T->v[T->nv-1].h = hn;
+				T->nh += 3;
+				
+				//update_edge(T, ht);
+				//update_edge(T, hn);
+			}else{ break; }
+		}while(1);
+		
+		ht = h0;
+		do{ /* loop until not visible */
+			/* advance ht backwards */
+			ht = NEXT(NEXT(ht));
+			while(-1 != FLIP(ht)){
+				ht = NEXT(NEXT(FLIP(ht)));
+			}
+			ia = FROM(ht);
+			ib = FROM(NEXT(ht));
+			if(orient2d(T->v[ia].r, T->v[ib].r, xy) < 0){ /* if visible */
+				FLIP(ht) = T->nh+0;
+				FLIP(hp) = T->nh+2;
+				DT_addhalfs(T, 3);
+				SETHALF(T->nh+0, T->nh+1, ht, ib, T->nf);
+				SETHALF(T->nh+1, T->nh+2, -1, ia, T->nf);
+				SETHALF(T->nh+2, T->nh+0, hp, ip, T->nf);
+				DT_addface(T, T->nh);
+				
+				hp = T->nh+1;
+				T->nh += 3;
+				
+				//update_edge(T, ht);
+				//update_edge(T, hp);
+			}else{ break; }
+		}while(1);
+	}else{ /* inside convex hull */
+		const int h1 = NEXT(h0), h2 = NEXT(h1);
+		const int ia = FROM(h0), ib = FROM(h1), ic = FROM(h2);
+		const int f0 = FACE(h0);
+		/*                    c
+		 *                    +
+		 *                   /|\
+		 *                  / | \
+		 *                 /  |  \
+		 *                /  4|5  \
+		 *               / fl1|fl0 \
+		 *              /h2   |   h1\
+		 *             /      +p     \
+		 *            /  1 .-' `-. 2  \
+		 *           /  .-'0 f0  3`-.  \
+		 *          /.-'     h0      `-.\
+		 *        a+---------------------+b
+		 */
+		/* connect p to vertices */
+		DT_addhalfs(T, 6);
+		SETHALF(T->nh+0, h0     , T->nh+1, ip, f0     );
+		SETHALF(T->nh+1, T->nh+4, T->nh+0, ia, T->nf+1);
+		SETHALF(T->nh+2, h1     , T->nh+3, ip, T->nf+0);
+		SETHALF(T->nh+3, T->nh+0, T->nh+2, ib, f0     );
+		SETHALF(T->nh+4, h2     , T->nh+5, ip, T->nf+1);
+		SETHALF(T->nh+5, T->nh+2, T->nh+4, ic, T->nf+0);
+		NEXT(h0) = T->nh+3;
+		NEXT(h1) = T->nh+5; FACE(h1) = T->nf+0;
+		NEXT(h2) = T->nh+1; FACE(h2) = T->nf+1;
+		T->v[T->nv-1].h = T->nh;
+		T->f[f0].h = h0;
+		DT_addface(T, h1);
+		DT_addface(T, h2);
+		
+		if(T->f[f0].badness > 0){ T->nbad--; }
+		T->f[f0].badness = 0;
+		
+		//update_edge(T, h0);
+		//update_edge(T, h1);
+		//update_edge(T, h2);
+		//update_edge(T, T->nh+0);
+		//update_edge(T, T->nh+2);
+		//update_edge(T, T->nh+4);
+		
+		T->nh += 6;
+	}
+	DT_fixup(T, T->v[T->nv-1].h);
+	
+	//DT_check(T);
+	T->bad_valid = 0;
+	return 0;
+}